include(AddFdbTest)

# We need some variables to configure the test setup
set(ENABLE_BUGGIFY ON CACHE BOOL "Enable buggify for tests")
set(ENABLE_SIMULATION_TESTS OFF CACHE BOOL "Enable simulation tests (useful if you can't run Joshua)")
set(RUN_IGNORED_TESTS OFF CACHE BOOL "Run tests that are marked for ignore")
set(TEST_KEEP_LOGS "FAILED" CACHE STRING "Which logs to keep (NONE, FAILED, ALL)")
set(TEST_KEEP_SIMDIR "NONE" CACHE STRING "Which simfdb directories to keep (NONE, FAILED, ALL)")
set(TEST_AGGREGATE_TRACES "NONE" CACHE STRING "Create aggregated trace files (NONE, FAILED, ALL)")
set(TEST_LOG_FORMAT "xml" CACHE STRING "Format for test trace files (xml, json)")
set(TEST_INCLUDE ".*" CACHE STRING "Include only tests that match the given regex")
set(TEST_EXCLUDE ".^" CACHE STRING "Exclude all tests matching the given regex")
set(SANITIZER_OPTIONS "UBSAN_OPTIONS=print_stacktrace=1:halt_on_error=1;TSAN_OPTIONS=suppressions=${CMAKE_SOURCE_DIR}/contrib/tsan.suppressions" CACHE STRING "Environment variables setting sanitizer options")

# for the restart test we optimally want to use the last stable fdbserver
# to test upgrades
if(WITH_PYTHON)
  find_program(OLD_FDBSERVER_BINARY
    fdbserver fdbserver.exe
    HINTS /opt/foundationdb/old /usr/sbin /usr/libexec /usr/local/sbin /usr/local/libexec)
  if(OLD_FDBSERVER_BINARY)
    message(STATUS "Use old fdb at ${OLD_FDBSERVER_BINARY}")
  else()
    if(WIN32)
      set(fdbserver_location ${CMAKE_BINARY_DIR}/bin/@CTEST_CONFIGURATION_TYPE@/fdbserver.exe)
      set(OLD_FDBSERVER_BINARY ${fdbserver_location} CACHE FILEPATH "Old fdbserver binary" FORCE)
    else()
      set(fdbserver_location ${CMAKE_BINARY_DIR}/bin/fdbserver)
      set(OLD_FDBSERVER_BINARY ${fdbserver_location} CACHE FILEPATH "Old fdbserver binary" FORCE)
    endif()
    message(WARNING "\
  No old fdbserver binary found - using ${fdbserver_location} \
  It is recommended to install the current stable version from https://www.foundationdb.org/download/ \
  Or provide a path to another fdbserver")
  endif()

  set(TestRunner "${PROJECT_SOURCE_DIR}/tests/TestRunner/TestRunner.py")

  configure_file(${PROJECT_SOURCE_DIR}/tests/CTestCustom.ctest.cmake ${PROJECT_BINARY_DIR}/CTestCustom.ctest @ONLY)

  configure_testing(TEST_DIRECTORY "${CMAKE_CURRENT_SOURCE_DIR}"
    ERROR_ON_ADDITIONAL_FILES
    IGNORE_PATTERNS ".*/CMakeLists.txt" ".*/requirements.txt")

  add_fdb_test(TEST_FILES AsyncFileCorrectness.txt UNIT IGNORE)
  add_fdb_test(TEST_FILES AsyncFileMix.txt UNIT IGNORE)
  add_fdb_test(TEST_FILES AsyncFileRead.txt UNIT IGNORE)
  add_fdb_test(TEST_FILES AsyncFileReadRandom.txt UNIT IGNORE)
  add_fdb_test(TEST_FILES AsyncFileWrite.txt UNIT IGNORE)
  add_fdb_test(TEST_FILES BackupContainers.txt IGNORE)
  add_fdb_test(TEST_FILES s3VersionHeaders.txt IGNORE)
  add_fdb_test(TEST_FILES BandwidthThrottle.txt IGNORE)
  add_fdb_test(TEST_FILES BigInsert.txt IGNORE)
  add_fdb_test(TEST_FILES BGServerCommonUnit.toml)
  add_fdb_test(TEST_FILES BlobGranuleFileUnit.toml)
  add_fdb_test(TEST_FILES BlobManagerUnit.toml)
  add_fdb_test(TEST_FILES ConsistencyCheck.txt IGNORE)
  add_fdb_test(TEST_FILES DDMetricsExclude.txt IGNORE)
  add_fdb_test(TEST_FILES DataDistributionMetrics.txt IGNORE)
  add_fdb_test(TEST_FILES DiskDurability.txt IGNORE)
  add_fdb_test(TEST_FILES FileSystem.txt IGNORE)
  add_fdb_test(TEST_FILES Happy.txt IGNORE)
  add_fdb_test(TEST_FILES Mako.txt IGNORE)
  add_fdb_test(TEST_FILES IncrementalDelete.txt IGNORE)
  add_fdb_test(TEST_FILES KVStoreMemTest.txt UNIT IGNORE)
  add_fdb_test(TEST_FILES KVStoreReadMostly.txt UNIT IGNORE)
  add_fdb_test(TEST_FILES KVStoreTest.txt UNIT IGNORE)
  add_fdb_test(TEST_FILES KVStoreTestRead.txt UNIT IGNORE)
  add_fdb_test(TEST_FILES KVStoreTestWrite.txt UNIT IGNORE)
  add_fdb_test(TEST_FILES KVStoreValueSize.txt UNIT IGNORE)
  add_fdb_test(TEST_FILES LayerStatusMerge.txt IGNORE)
  add_fdb_test(TEST_FILES ParallelRestoreApiCorrectnessAtomicRestore.txt IGNORE)
  add_fdb_test(TEST_FILES PureNetwork.txt IGNORE)
  add_fdb_test(TEST_FILES RRW2500.txt IGNORE)
  add_fdb_test(TEST_FILES RandomRead.txt IGNORE)
  add_fdb_test(TEST_FILES RandomRangeRead.txt IGNORE)
  add_fdb_test(TEST_FILES RandomReadWrite.txt IGNORE)
  add_fdb_test(TEST_FILES ReadAbsent.txt IGNORE)
  add_fdb_test(TEST_FILES ReadAfterWrite.txt IGNORE)
  add_fdb_test(TEST_FILES ReadHalfAbsent.txt IGNORE)
  add_fdb_test(TEST_FILES RedwoodCorrectnessUnits.txt IGNORE)
  add_fdb_test(TEST_FILES RedwoodCorrectnessBTree.txt IGNORE)
  add_fdb_test(TEST_FILES RedwoodCorrectnessPager.txt IGNORE)
  add_fdb_test(TEST_FILES RedwoodCorrectness.txt IGNORE)
  add_fdb_test(TEST_FILES RedwoodPerfTests.txt IGNORE)
  add_fdb_test(TEST_FILES RedwoodPerfSet.txt IGNORE)
  add_fdb_test(TEST_FILES RedwoodPerfPrefixCompression.txt IGNORE)
  add_fdb_test(TEST_FILES RedwoodPerfSequentialInsert.txt IGNORE)
  add_fdb_test(TEST_FILES RedwoodPerfRandomRangeScans.txt IGNORE)
  add_fdb_test(TEST_FILES RocksDBTest.txt IGNORE)
  add_fdb_test(TEST_FILES S3BlobStore.txt IGNORE)
  add_fdb_test(TEST_FILES SampleNoSimAttrition.txt IGNORE)
  if(NOT USE_UBSAN) # TODO re-enable in UBSAN after https://github.com/apple/foundationdb/issues/2410 is resolved
    add_fdb_test(TEST_FILES SimpleExternalTest.txt)
  else()
    add_fdb_test(TEST_FILES SimpleExternalTest.txt IGNORE)
  endif()
  add_fdb_test(TEST_FILES noSim/SlowTask.txt IGNORE)
  add_fdb_test(TEST_FILES SpecificUnitTest.txt IGNORE)
  add_fdb_test(TEST_FILES StorageMetricsSampleTests.txt IGNORE)
  add_fdb_test(TEST_FILES WorkerTests.txt IGNORE)
  add_fdb_test(TEST_FILES ClusterControllerTests.txt IGNORE)
  add_fdb_test(TEST_FILES StorageServerInterface.txt)
  add_fdb_test(TEST_FILES StreamingWrite.txt IGNORE)
  add_fdb_test(TEST_FILES SystemData.txt)
  add_fdb_test(TEST_FILES ThreadSafety.txt IGNORE)
  add_fdb_test(TEST_FILES TraceEventMetrics.txt IGNORE)
  add_fdb_test(TEST_FILES default.txt IGNORE)
  add_fdb_test(TEST_FILES errors.txt IGNORE)
  add_fdb_test(TEST_FILES fail.txt IGNORE)
  add_fdb_test(TEST_FILES killall.txt IGNORE)
  add_fdb_test(TEST_FILES latency.txt IGNORE)
  add_fdb_test(TEST_FILES performance-fs.txt IGNORE)
  add_fdb_test(TEST_FILES performance.txt IGNORE)
  add_fdb_test(TEST_FILES ping.TXT IGNORE)
  add_fdb_test(TEST_FILES pingServers.TXT IGNORE)
  add_fdb_test(TEST_FILES pt.TXT IGNORE)
  add_fdb_test(TEST_FILES randomSelector.txt IGNORE)
  add_fdb_test(TEST_FILES selectorCorrectness.txt IGNORE)
  add_fdb_test(TEST_FILES IThreadPool.txt IGNORE)
  add_fdb_test(TEST_FILES PerfUnitTests.toml IGNORE)
  add_fdb_test(TEST_FILES fast/AtomicBackupCorrectness.toml)
  add_fdb_test(TEST_FILES fast/AtomicBackupToDBCorrectness.toml)
  add_fdb_test(TEST_FILES fast/AtomicOps.toml)
  add_fdb_test(TEST_FILES fast/AtomicOpsApiCorrectness.toml)
  add_fdb_test(TEST_FILES fast/AutomaticIdempotency.toml)
  add_fdb_test(TEST_FILES fast/BackupAzureBlobCorrectness.toml IGNORE)
  add_fdb_test(TEST_FILES fast/BackupS3BlobCorrectness.toml IGNORE)
  add_fdb_test(TEST_FILES fast/BackupCorrectness.toml)
  add_fdb_test(TEST_FILES fast/EncryptedBackupCorrectness.toml)
  add_fdb_test(TEST_FILES fast/BackupCorrectnessClean.toml)
  add_fdb_test(TEST_FILES fast/BackupToDBCorrectness.toml)
  add_fdb_test(TEST_FILES fast/BackupToDBCorrectnessClean.toml)
  add_fdb_test(TEST_FILES fast/BlobGranuleVerifyAtomicOps.toml)
  add_fdb_test(TEST_FILES fast/BlobGranuleVerifyCycle.toml)
  add_fdb_test(TEST_FILES fast/BlobGranuleVerifySmall.toml)
  add_fdb_test(TEST_FILES fast/BlobGranuleVerifySmallClean.toml)
  # TODO: test occasionally times out due to too many change feed shard parts
  add_fdb_test(TEST_FILES fast/BlobGranuleMoveVerifyCycle.toml IGNORE)
  add_fdb_test(TEST_FILES fast/CacheTest.toml)
  add_fdb_test(TEST_FILES fast/CloggedSideband.toml)
  add_fdb_test(TEST_FILES fast/CompressionUtilsUnit.toml)
  add_fdb_test(TEST_FILES fast/ConfigureLocked.toml)
  add_fdb_test(TEST_FILES fast/ConfigIncrement.toml)
  add_fdb_test(TEST_FILES fast/ConfigIncrementChangeCoordinators.toml)
  add_fdb_test(TEST_FILES fast/ConfigIncrementWithKills.toml)
  add_fdb_test(TEST_FILES fast/ConstrainedRandomSelector.toml)
  add_fdb_test(TEST_FILES fast/CycleAndLock.toml)
  add_fdb_test(TEST_FILES fast/CycleTest.toml)
  add_fdb_test(TEST_FILES fast/ChangeFeeds.toml)
  add_fdb_test(TEST_FILES fast/ChangeFeedOperations.toml)
  add_fdb_test(TEST_FILES fast/ChangeFeedOperationsMove.toml)
  add_fdb_test(TEST_FILES fast/DataLossRecovery.toml)
  add_fdb_test(TEST_FILES fast/EncryptionOps.toml)
  add_fdb_test(TEST_FILES fast/EncryptKeyProxyTest.toml)
  add_fdb_test(TEST_FILES fast/FuzzApiCorrectness.toml)
  add_fdb_test(TEST_FILES fast/FuzzApiCorrectnessClean.toml)
  add_fdb_test(TEST_FILES fast/IncrementalBackup.toml)
  add_fdb_test(TEST_FILES fast/IncrementTest.toml)
  add_fdb_test(TEST_FILES fast/InventoryTestAlmostReadOnly.toml)
  add_fdb_test(TEST_FILES fast/InventoryTestSomeWrites.toml)
  add_fdb_test(TEST_FILES fast/KillRegionCycle.toml)
  add_fdb_test(TEST_FILES fast/LocalRatekeeper.toml)
  add_fdb_test(TEST_FILES fast/LongStackWriteDuringRead.toml)
  add_fdb_test(TEST_FILES fast/LowLatency.toml)
  # TODO: Fix failures and reenable this test:
  add_fdb_test(TEST_FILES fast/LowLatencySingleClog.toml IGNORE)
  add_fdb_test(TEST_FILES fast/MemoryLifetime.toml)
  add_fdb_test(TEST_FILES fast/MoveKeysCycle.toml)
  add_fdb_test(TEST_FILES fast/MutationLogReaderCorrectness.toml)
  add_fdb_test(TEST_FILES fast/GetEstimatedRangeSize.toml)
  add_fdb_test(TEST_FILES fast/GetMappedRange.toml)
  add_fdb_test(TEST_FILES fast/IDDTxnProcessorApiCorrectness.toml)
  add_fdb_test(TEST_FILES fast/PrivateEndpoints.toml)
  add_fdb_test(TEST_FILES fast/ProtocolVersion.toml)
  add_fdb_test(TEST_FILES fast/RandomSelector.toml)
  add_fdb_test(TEST_FILES fast/RandomUnitTests.toml)
  add_fdb_test(TEST_FILES fast/ReadHotDetectionCorrectness.toml IGNORE) # TODO re-enable once read hot detection is enabled.
  add_fdb_test(TEST_FILES fast/ReportConflictingKeys.toml)
  add_fdb_test(TEST_FILES fast/RESTKmsConnectorUnit.toml)
  add_fdb_test(TEST_FILES fast/RESTUtilsUnit.toml)
  add_fdb_test(TEST_FILES fast/SelectorCorrectness.toml)
  add_fdb_test(TEST_FILES fast/Sideband.toml)
  add_fdb_test(TEST_FILES fast/SidebandSingle.toml)
  add_fdb_test(TEST_FILES fast/SidebandWithStatus.toml)
  add_fdb_test(TEST_FILES fast/SimpleAtomicAdd.toml)
  add_fdb_test(TEST_FILES fast/SpecialKeySpaceCorrectness.toml)
  add_fdb_test(TEST_FILES fast/StreamingRangeRead.toml)
  add_fdb_test(TEST_FILES fast/SwizzledRollbackSideband.toml)
  add_fdb_test(TEST_FILES fast/SystemRebootTestCycle.toml)
  add_fdb_test(TEST_FILES fast/TaskBucketCorrectness.toml)
  add_fdb_test(TEST_FILES fast/TenantCycle.toml)
  add_fdb_test(TEST_FILES fast/TenantCycleTokenless.toml)
  add_fdb_test(TEST_FILES fast/TenantEntryCache.toml)
  add_fdb_test(TEST_FILES fast/TimeKeeperCorrectness.toml)
  add_fdb_test(TEST_FILES fast/TxnStateStoreCycleTest.toml)
  add_fdb_test(TEST_FILES fast/UDP.toml)
  add_fdb_test(TEST_FILES fast/Unreadable.toml)
  add_fdb_test(TEST_FILES fast/VersionStamp.toml)
  add_fdb_test(TEST_FILES fast/Watches.toml)
  add_fdb_test(TEST_FILES fast/WriteDuringRead.toml)
  add_fdb_test(TEST_FILES fast/WriteDuringReadClean.toml)
  add_fdb_test(TEST_FILES noSim/RandomUnitTests.toml UNIT)
  if(WITH_ROCKSDB_EXPERIMENTAL)
    add_fdb_test(TEST_FILES fast/ValidateStorage.toml)
    add_fdb_test(TEST_FILES noSim/KeyValueStoreRocksDBTest.toml UNIT)
    add_fdb_test(TEST_FILES noSim/ShardedRocksDBTest.toml UNIT)
    add_fdb_test(TEST_FILES fast/PhysicalShardMove.toml)
    add_fdb_test(TEST_FILES fast/StorageServerCheckpointRestore.toml)
  else()
    add_fdb_test(TEST_FILES fast/ValidateStorage.toml IGNORE)
    add_fdb_test(TEST_FILES noSim/KeyValueStoreRocksDBTest.toml IGNORE)
    add_fdb_test(TEST_FILES noSim/ShardedRocksDBTest.toml IGNORE)
    add_fdb_test(TEST_FILES fast/PhysicalShardMove.toml IGNORE)
    add_fdb_test(TEST_FILES fast/StorageServerCheckpointRestore.toml IGNORE)
  endif()
  add_fdb_test(TEST_FILES rare/BlobGranuleRanges.toml)
  add_fdb_test(TEST_FILES rare/CheckRelocation.toml)
  add_fdb_test(TEST_FILES rare/ClogUnclog.toml)
  add_fdb_test(TEST_FILES rare/CloggedCycleWithKills.toml)
  add_fdb_test(TEST_FILES rare/ConfigDBUnitTest.toml)
  add_fdb_test(TEST_FILES rare/ConflictRangeCheck.toml)
  add_fdb_test(TEST_FILES rare/ConflictRangeRYOWCheck.toml)
  add_fdb_test(TEST_FILES rare/CycleRollbackClogged.toml)
  add_fdb_test(TEST_FILES rare/CycleWithKills.toml)
  add_fdb_test(TEST_FILES rare/CycleWithDeadHall.toml)
  add_fdb_test(TEST_FILES rare/DataDistributionMetrics.toml)
  add_fdb_test(TEST_FILES rare/FuzzTest.toml)
  add_fdb_test(TEST_FILES rare/GlobalTagThrottling.toml IGNORE)
  add_fdb_test(TEST_FILES rare/HighContentionPrefixAllocator.toml)
  add_fdb_test(TEST_FILES rare/InventoryTestHeavyWrites.toml)
  add_fdb_test(TEST_FILES rare/LargeApiCorrectness.toml)
  add_fdb_test(TEST_FILES rare/LargeApiCorrectnessStatus.toml)
  add_fdb_test(TEST_FILES rare/RYWDisable.toml)
  add_fdb_test(TEST_FILES rare/RandomReadWriteTest.toml)
  add_fdb_test(TEST_FILES rare/ReadSkewReadWrite.toml)
  add_fdb_test(TEST_FILES rare/SpecificUnitTests.toml)
  add_fdb_test(TEST_FILES rare/StorageQuotaTest.toml)
  add_fdb_test(TEST_FILES rare/SwizzledLargeApiCorrectness.toml)
  add_fdb_test(TEST_FILES rare/RedwoodCorrectnessBTree.toml)
  add_fdb_test(TEST_FILES rare/RedwoodDeltaTree.toml)
  add_fdb_test(TEST_FILES rare/Throttling.toml)
  add_fdb_test(TEST_FILES rare/TransactionTagApiCorrectness.toml)
  add_fdb_test(TEST_FILES rare/TransactionTagSwizzledApiCorrectness.toml)
  add_fdb_test(TEST_FILES rare/WriteTagThrottling.toml)
  add_fdb_test(TEST_FILES rare/AllSimUnitTests.toml IGNORE)
  add_fdb_test(TEST_FILES rare/StatusBuilderPerf.toml)
  add_fdb_test(TEST_FILES rare/TLogVersionMessagesOverheadFactor.toml)
  add_fdb_test(
    TEST_FILES restarting/from_7.1.0/SnapIncrementalRestore-1.txt
    restarting/from_7.1.0/SnapIncrementalRestore-2.txt)
  add_fdb_test(
    TEST_FILES restarting/from_7.1.0/ConfigureTestRestart-1.toml
    restarting/from_7.1.0/ConfigureTestRestart-2.toml)
  add_fdb_test(
    TEST_FILES restarting/from_5.0.0_until_6.3.0/CycleTestRestart-1.txt
    restarting/from_5.0.0_until_6.3.0/CycleTestRestart-2.txt)
  add_fdb_test(
    TEST_FILES restarting/from_5.0.0_until_6.3.0/StorefrontTestRestart-1.txt
    restarting/from_5.0.0_until_6.3.0/StorefrontTestRestart-2.txt)
  add_fdb_test(
    TEST_FILES restarting/from_5.1.7_until_6.3.0/DrUpgradeRestart-1.txt
    restarting/from_5.1.7_until_6.3.0/DrUpgradeRestart-2.txt)
  add_fdb_test(
    TEST_FILES restarting/from_5.2.0_until_6.3.0/ClientTransactionProfilingCorrectness-1.txt
    restarting/from_5.2.0_until_6.3.0/ClientTransactionProfilingCorrectness-2.txt)
  add_fdb_test(
    TEST_FILES restarting/from_6.3.13/ClientTransactionProfilingCorrectness-1.txt
    restarting/from_6.3.13/ClientTransactionProfilingCorrectness-2.txt)
  add_fdb_test(
    TEST_FILES restarting/from_6.3.13/CycleTestRestart-1.txt
    restarting/from_6.3.13/CycleTestRestart-2.txt)
  add_fdb_test(
    TEST_FILES restarting/from_6.3.13/StorefrontTestRestart-1.txt
    restarting/from_6.3.13/StorefrontTestRestart-2.txt)
  add_fdb_test(
    TEST_FILES restarting/from_6.3.13_until_7.2.0/DrUpgradeRestart-1.txt
    restarting/from_6.3.13_until_7.2.0/DrUpgradeRestart-2.txt)
  add_fdb_test(
    TEST_FILES restarting/from_7.0.0/UpgradeAndBackupRestore-1.toml
    restarting/from_7.0.0/UpgradeAndBackupRestore-2.toml)
  add_fdb_test(
    TEST_FILES restarting/to_7.1.0/CycleTestRestart-1.toml
    restarting/to_7.1.0/CycleTestRestart-2.toml)
  add_fdb_test(
    TEST_FILES restarting/from_7.1.0/SnapTestAttrition-1.txt
    restarting/from_7.1.0/SnapTestAttrition-2.txt)
  add_fdb_test(
    TEST_FILES restarting/from_7.1.0/SnapTestSimpleRestart-1.txt
    restarting/from_7.1.0/SnapTestSimpleRestart-2.txt)
  add_fdb_test(
    TEST_FILES restarting/from_7.1.0/SnapTestRestart-1.txt
    restarting/from_7.1.0/SnapTestRestart-2.txt)
  add_fdb_test(
    TEST_FILES restarting/from_7.1.0/SnapCycleRestart-1.txt
    restarting/from_7.1.0/SnapCycleRestart-2.txt)
  add_fdb_test(
    TEST_FILES restarting/to_7.1.0/ConfigureStorageMigrationTestRestart-1.toml
    restarting/to_7.1.0/ConfigureStorageMigrationTestRestart-2.toml)
  add_fdb_test(
    TEST_FILES restarting/from_7.1.0/ConfigureStorageMigrationTestRestart-1.toml
    restarting/from_7.1.0/ConfigureStorageMigrationTestRestart-2.toml)
  add_fdb_test(
    TEST_FILES restarting/from_7.1.0/VersionVectorDisableRestart-1.toml
    restarting/from_7.1.0/VersionVectorDisableRestart-2.toml)
  add_fdb_test(
    TEST_FILES restarting/from_7.1.0/VersionVectorEnableRestart-1.toml
    restarting/from_7.1.0/VersionVectorEnableRestart-2.toml)
  add_fdb_test(
    TEST_FILES restarting/from_7.2.0/DrUpgradeRestart-1.txt
<<<<<<< HEAD
               restarting/from_7.2.0/DrUpgradeRestart-2.txt)
  add_fdb_test(
    TEST_FILES restarting/to_7.2.0/CycleTestRestart-1.toml
               restarting/to_7.2.0/CycleTestRestart-2.toml)
=======
    restarting/from_7.2.0/DrUpgradeRestart-2.txt)
>>>>>>> c357a054


  add_fdb_test(TEST_FILES slow/ApiCorrectness.toml)
  add_fdb_test(TEST_FILES slow/ApiCorrectnessAtomicRestore.toml)
  add_fdb_test(TEST_FILES slow/ApiCorrectnessSwitchover.toml)
  add_fdb_test(TEST_FILES slow/BlobGranuleVerifyLarge.toml)
  add_fdb_test(TEST_FILES slow/BlobGranuleVerifyLargeClean.toml)
  add_fdb_test(TEST_FILES slow/BlobGranuleVerifyBalance.toml)
  add_fdb_test(TEST_FILES slow/BlobGranuleVerifyBalanceClean.toml)
  add_fdb_test(TEST_FILES slow/BlobGranuleCorrectnessClean.toml)
  add_fdb_test(TEST_FILES slow/BlobGranuleCorrectness.toml)
  add_fdb_test(TEST_FILES slow/ClogWithRollbacks.toml)
  add_fdb_test(TEST_FILES slow/CloggedCycleTest.toml)
  add_fdb_test(TEST_FILES slow/CloggedStorefront.toml)
  add_fdb_test(TEST_FILES slow/CommitBug.toml)
  add_fdb_test(TEST_FILES slow/ConfigureTest.toml)
  add_fdb_test(TEST_FILES slow/ConfigureStorageMigrationTest.toml)
  add_fdb_test(TEST_FILES slow/CycleRollbackPlain.toml)
  add_fdb_test(TEST_FILES slow/DDBalanceAndRemove.toml)
  add_fdb_test(TEST_FILES slow/DDBalanceAndRemoveStatus.toml)
  add_fdb_test(TEST_FILES slow/DifferentClustersSameRV.toml)
  add_fdb_test(TEST_FILES slow/DiskFailureCycle.toml)
  add_fdb_test(TEST_FILES slow/FastTriggeredWatches.toml)
  add_fdb_test(TEST_FILES slow/LowLatencyWithFailures.toml)
  add_fdb_test(TEST_FILES slow/MetaclusterManagement.toml)
  add_fdb_test(TEST_FILES slow/MoveKeysClean.toml)
  add_fdb_test(TEST_FILES slow/MoveKeysSideband.toml)
  add_fdb_test(TEST_FILES slow/RyowCorrectness.toml)
  add_fdb_test(TEST_FILES slow/Serializability.toml)
  add_fdb_test(TEST_FILES slow/SharedBackupCorrectness.toml)
  add_fdb_test(TEST_FILES slow/SharedBackupToDBCorrectness.toml)
  add_fdb_test(TEST_FILES slow/SharedDefaultBackupCorrectness.toml)
  add_fdb_test(TEST_FILES slow/StorefrontTest.toml)
  add_fdb_test(TEST_FILES slow/SwizzledApiCorrectness.toml)
  add_fdb_test(TEST_FILES slow/SwizzledCycleTest.toml)
  add_fdb_test(TEST_FILES slow/SwizzledDdBalance.toml)
  add_fdb_test(TEST_FILES slow/SwizzledRollbackTimeLapse.toml)
  add_fdb_test(TEST_FILES slow/SwizzledRollbackTimeLapseIncrement.toml)
  add_fdb_test(TEST_FILES slow/SwizzledTenantManagement.toml)
  add_fdb_test(TEST_FILES slow/SwizzledTenantManagementMetacluster.toml)
  add_fdb_test(TEST_FILES slow/TenantManagement.toml)
  add_fdb_test(TEST_FILES slow/TenantManagementConcurrency.toml)
  add_fdb_test(TEST_FILES slow/VersionStampBackupToDB.toml)
  add_fdb_test(TEST_FILES slow/VersionStampSwitchover.toml)
  add_fdb_test(TEST_FILES slow/WriteDuringReadAtomicRestore.toml)
  add_fdb_test(TEST_FILES slow/WriteDuringReadSwitchover.toml)
  add_fdb_test(TEST_FILES slow/ddbalance.toml)
  add_fdb_test(TEST_FILES slow/ParallelRestoreNewBackupCorrectnessAtomicOp.toml)
  add_fdb_test(TEST_FILES slow/ParallelRestoreNewBackupCorrectnessCycle.toml)
  add_fdb_test(TEST_FILES slow/ParallelRestoreNewBackupCorrectnessMultiCycles.toml)
  add_fdb_test(TEST_FILES slow/ParallelRestoreNewBackupWriteDuringReadAtomicRestore.toml)
  add_fdb_test(TEST_FILES slow/ParallelRestoreOldBackupCorrectnessAtomicOp.toml)
  add_fdb_test(TEST_FILES slow/ParallelRestoreOldBackupCorrectnessCycle.toml)
  add_fdb_test(TEST_FILES slow/ParallelRestoreOldBackupCorrectnessMultiCycles.toml)
  add_fdb_test(TEST_FILES slow/ParallelRestoreOldBackupWriteDuringReadAtomicRestore.toml)
  add_fdb_test(TEST_FILES ParallelRestoreOldBackupApiCorrectnessAtomicRestore.toml IGNORE)
  # Note that status tests are not deterministic.
  add_fdb_test(TEST_FILES status/invalid_proc_addresses.txt)
  add_fdb_test(TEST_FILES status/local_6_machine_no_replicas_remain.txt)
  add_fdb_test(TEST_FILES status/separate_1_of_3_coordinators_remain.txt)
  add_fdb_test(TEST_FILES status/separate_2_of_3_coordinators_remain.txt)
  add_fdb_test(TEST_FILES status/separate_cannot_write_cluster_file.txt)
  add_fdb_test(TEST_FILES status/separate_idle.txt)
  add_fdb_test(TEST_FILES status/separate_initializing.txt)
  add_fdb_test(TEST_FILES status/separate_no_coordinators.txt)
  add_fdb_test(TEST_FILES status/separate_no_database.txt)
  add_fdb_test(TEST_FILES status/separate_no_servers.txt)
  add_fdb_test(TEST_FILES status/separate_not_enough_servers.txt)
  add_fdb_test(TEST_FILES status/single_process_too_many_config_params.txt)

  if(NOT OPEN_FOR_IDE)
    add_test(
      NAME multiversion_client/unit_tests
      COMMAND $<TARGET_FILE:fdbserver> -r unittests -f /fdbclient/multiversionclient/
    )
    set_tests_properties("multiversion_client/unit_tests" PROPERTIES ENVIRONMENT "${SANITIZER_OPTIONS}")
    add_test(
      NAME threadsafe_threadfuture_to_future/unit_tests
      COMMAND $<TARGET_FILE:fdbserver> -r unittests -f /flow/safeThreadFutureToFuture/
    )
    set_tests_properties("threadsafe_threadfuture_to_future/unit_tests" PROPERTIES ENVIRONMENT "${SANITIZER_OPTIONS}")
  endif()

  if(NOT OPEN_FOR_IDE)
    add_test(
      NAME command_line_argument_test
      COMMAND ${Python3_EXECUTABLE} ${CMAKE_SOURCE_DIR}/tests/argument_parsing/test_argument_parsing.py ${CMAKE_BINARY_DIR}
    )
    set_tests_properties(command_line_argument_test PROPERTIES ENVIRONMENT "FDB_CLUSTER_FILE=${CMAKE_BINARY_DIR}/fdb.cluster")
  endif()

  verify_testing()
  if(NOT OPEN_FOR_IDE AND NOT WIN32)
    create_correctness_package()
    if(USE_VALGRIND)
      create_valgrind_correctness_package()
    endif()
    if(ENABLE_LONG_RUNNING_TESTS)
      create_long_running_correctness_package()
    endif()
  endif()

  if(NOT OPEN_FOR_IDE AND NOT WIN32 AND NOT USE_SANITIZER)
    # setup venv for testing token-based authorization
    if(APPLE)
      set(ld_env_name "DYLD_LIBRARY_PATH")
    else()
      set(ld_env_name "LD_LIBRARY_PATH")
    endif()
    set(authz_venv_dir ${CMAKE_CURRENT_BINARY_DIR}/authorization_test_venv)
    set(authz_venv_activate ". ${authz_venv_dir}/bin/activate")
    set(authz_venv_stamp_file ${authz_venv_dir}/venv.ready)
    set(authz_venv_cmd "")
    string(APPEND authz_venv_cmd "[[ ! -f ${authz_venv_stamp_file} ]] && ")
    string(APPEND authz_venv_cmd "${Python3_EXECUTABLE} -m venv ${authz_venv_dir} ")
    string(APPEND authz_venv_cmd "&& ${authz_venv_activate} ")
    string(APPEND authz_venv_cmd "&& pip install --upgrade pip ")
    string(APPEND authz_venv_cmd "&& pip install --upgrade -r ${CMAKE_SOURCE_DIR}/tests/authorization/requirements.txt ")
    string(APPEND authz_venv_cmd "&& (cd ${CMAKE_BINARY_DIR}/bindings/python && python3 setup.py install) ")
    string(APPEND authz_venv_cmd "&& touch ${authz_venv_stamp_file} ")
    string(APPEND authz_venv_cmd "|| echo 'venv already set up'")
    add_test(
      NAME authorization_venv_setup
      COMMAND bash -c ${authz_venv_cmd}
      WORKING_DIRECTORY ${CMAKE_CURRENT_BINARY_DIR})
    set_tests_properties(authorization_venv_setup PROPERTIES FIXTURES_SETUP authz_virtual_env TIMEOUT 60)

    set(authz_script_dir ${CMAKE_SOURCE_DIR}/tests/authorization)
    set(authz_test_cmd "${authz_venv_activate} && pytest ${authz_script_dir}/authz_test.py -rA --build-dir ${CMAKE_BINARY_DIR} -vvv")
    add_test(
      NAME token_based_tenant_authorization
      WORKING_DIRECTORY ${authz_venv_dir}
      COMMAND bash -c ${authz_test_cmd})
    set_tests_properties(token_based_tenant_authorization PROPERTIES ENVIRONMENT "PYTHONPATH=${CMAKE_SOURCE_DIR}/tests/TestRunner;${ld_env_name}=${CMAKE_BINARY_DIR}/lib")
    set_tests_properties(token_based_tenant_authorization PROPERTIES FIXTURES_REQUIRED authz_virtual_env)
    set_tests_properties(token_based_tenant_authorization PROPERTIES TIMEOUT 120)
  endif()
else()
  message(WARNING "Python not found, won't configure ctest")
endif()<|MERGE_RESOLUTION|>--- conflicted
+++ resolved
@@ -308,14 +308,10 @@
     restarting/from_7.1.0/VersionVectorEnableRestart-2.toml)
   add_fdb_test(
     TEST_FILES restarting/from_7.2.0/DrUpgradeRestart-1.txt
-<<<<<<< HEAD
-               restarting/from_7.2.0/DrUpgradeRestart-2.txt)
+    restarting/from_7.2.0/DrUpgradeRestart-2.txt)
   add_fdb_test(
     TEST_FILES restarting/to_7.2.0/CycleTestRestart-1.toml
-               restarting/to_7.2.0/CycleTestRestart-2.toml)
-=======
-    restarting/from_7.2.0/DrUpgradeRestart-2.txt)
->>>>>>> c357a054
+    restarting/to_7.2.0/CycleTestRestart-2.toml)
 
 
   add_fdb_test(TEST_FILES slow/ApiCorrectness.toml)
