--- conflicted
+++ resolved
@@ -28,9 +28,6 @@
 using std::min;
 using std::max;
 
-<<<<<<< HEAD
-ACTOR Future<MoveKeysLock> takeMoveKeysLock(Database cx, UID ddId) {
-=======
 // in-memory flag to disable DD
 bool ddEnabled = true;
 UID ddEnabledStatusUID = UID();
@@ -65,8 +62,7 @@
 	return true;
 }
 
-ACTOR Future<MoveKeysLock> takeMoveKeysLock( Database cx, UID masterId ) {
->>>>>>> a78a97f1
+ACTOR Future<MoveKeysLock> takeMoveKeysLock( Database cx, UID ddId ) {
 	state Transaction tr(cx);
 	loop {
 		try {
