/*
 * BlobManager.actor.cpp
 *
 * This source file is part of the FoundationDB open source project
 *
 * Copyright 2013-2018 Apple Inc. and the FoundationDB project authors
 *
 * Licensed under the Apache License, Version 2.0 (the "License");
 * you may not use this file except in compliance with the License.
 * You may obtain a copy of the License at
 *
 *     http://www.apache.org/licenses/LICENSE-2.0
 *
 * Unless required by applicable law or agreed to in writing, software
 * distributed under the License is distributed on an "AS IS" BASIS,
 * WITHOUT WARRANTIES OR CONDITIONS OF ANY KIND, either express or implied.
 * See the License for the specific language governing permissions and
 * limitations under the License.
 */

#include <vector>
#include <unordered_map>

#include "fdbclient/BlobGranuleCommon.h"
#include "fdbclient/BlobWorkerInterface.h"
#include "fdbclient/KeyRangeMap.h"
#include "fdbclient/ReadYourWrites.h"
#include "fdbclient/SystemData.h"
#include "fdbserver/BlobManagerInterface.h"
#include "fdbserver/Knobs.h"
#include "fdbserver/QuietDatabase.h"
#include "fdbserver/WaitFailure.h"
#include "fdbserver/WorkerInterface.actor.h"
#include "flow/IRandom.h"
#include "flow/UnitTest.h"
#include "flow/actorcompiler.h" // has to be last include

#define BM_DEBUG true

// FIXME: change all BlobManagerData* to Reference<BlobManagerData> to avoid segfaults if core loop gets error

// TODO add comments + documentation
void handleClientBlobRange(KeyRangeMap<bool>* knownBlobRanges,
                           Arena& ar,
                           VectorRef<KeyRangeRef>* rangesToAdd,
                           VectorRef<KeyRangeRef>* rangesToRemove,
                           KeyRef rangeStart,
                           KeyRef rangeEnd,
                           bool rangeActive) {
	if (BM_DEBUG) {
		printf("db range [%s - %s): %s\n",
		       rangeStart.printable().c_str(),
		       rangeEnd.printable().c_str(),
		       rangeActive ? "T" : "F");
	}
	KeyRange keyRange(KeyRangeRef(rangeStart, rangeEnd));
	auto allRanges = knownBlobRanges->intersectingRanges(keyRange);
	for (auto& r : allRanges) {
		if (r.value() != rangeActive) {
			KeyRef overlapStart = (r.begin() > keyRange.begin) ? r.begin() : keyRange.begin;
			KeyRef overlapEnd = (keyRange.end < r.end()) ? keyRange.end : r.end();
			KeyRangeRef overlap(overlapStart, overlapEnd);
			if (rangeActive) {
				if (BM_DEBUG) {
					printf("BM Adding client range [%s - %s)\n",
					       overlapStart.printable().c_str(),
					       overlapEnd.printable().c_str());
				}
				rangesToAdd->push_back_deep(ar, overlap);
			} else {
				if (BM_DEBUG) {
					printf("BM Removing client range [%s - %s)\n",
					       overlapStart.printable().c_str(),
					       overlapEnd.printable().c_str());
				}
				rangesToRemove->push_back_deep(ar, overlap);
			}
		}
	}
	knownBlobRanges->insert(keyRange, rangeActive);
}

void updateClientBlobRanges(KeyRangeMap<bool>* knownBlobRanges,
                            RangeResult dbBlobRanges,
                            Arena& ar,
                            VectorRef<KeyRangeRef>* rangesToAdd,
                            VectorRef<KeyRangeRef>* rangesToRemove) {
	if (BM_DEBUG) {
		printf("Updating %d client blob ranges", dbBlobRanges.size() / 2);
		for (int i = 0; i < dbBlobRanges.size() - 1; i += 2) {
			printf(" [%s - %s)", dbBlobRanges[i].key.printable().c_str(), dbBlobRanges[i + 1].key.printable().c_str());
		}
		printf("\n");
	}
	// essentially do merge diff of current known blob ranges and new ranges, to assign new ranges to
	// workers and revoke old ranges from workers

	// basically, for any range that is set in results that isn't set in ranges, assign the range to the
	// worker. for any range that isn't set in results that is set in ranges, revoke the range from the
	// worker. and, update ranges to match results as you go

	// FIXME: could change this to O(N) instead of O(NLogN) by doing a sorted merge instead of requesting the
	// intersection for each insert, but this operation is pretty infrequent so it's probably not necessary
	if (dbBlobRanges.size() == 0) {
		// special case. Nothing in the DB, reset knownBlobRanges and revoke all existing ranges from workers
		handleClientBlobRange(
		    knownBlobRanges, ar, rangesToAdd, rangesToRemove, normalKeys.begin, normalKeys.end, false);
	} else {
		if (dbBlobRanges[0].key > normalKeys.begin) {
			handleClientBlobRange(
			    knownBlobRanges, ar, rangesToAdd, rangesToRemove, normalKeys.begin, dbBlobRanges[0].key, false);
		}
		for (int i = 0; i < dbBlobRanges.size() - 1; i++) {
			if (dbBlobRanges[i].key >= normalKeys.end) {
				if (BM_DEBUG) {
					printf("Found invalid blob range start %s\n", dbBlobRanges[i].key.printable().c_str());
				}
				break;
			}
			bool active = dbBlobRanges[i].value == LiteralStringRef("1");
			if (active) {
				ASSERT(dbBlobRanges[i + 1].value == StringRef());
				if (BM_DEBUG) {
					printf("BM sees client range [%s - %s)\n",
					       dbBlobRanges[i].key.printable().c_str(),
					       dbBlobRanges[i + 1].key.printable().c_str());
				}
			}
			KeyRef endKey = dbBlobRanges[i + 1].key;
			if (endKey > normalKeys.end) {
				if (BM_DEBUG) {
					printf("Removing system keyspace from blob range [%s - %s)\n",
					       dbBlobRanges[i].key.printable().c_str(),
					       endKey.printable().c_str());
				}
				endKey = normalKeys.end;
			}
			handleClientBlobRange(
			    knownBlobRanges, ar, rangesToAdd, rangesToRemove, dbBlobRanges[i].key, endKey, active);
		}
		if (dbBlobRanges[dbBlobRanges.size() - 1].key < normalKeys.end) {
			handleClientBlobRange(knownBlobRanges,
			                      ar,
			                      rangesToAdd,
			                      rangesToRemove,
			                      dbBlobRanges[dbBlobRanges.size() - 1].key,
			                      normalKeys.end,
			                      false);
		}
	}
	knownBlobRanges->coalesce(normalKeys);
}

void getRanges(std::vector<std::pair<KeyRangeRef, bool>>& results, KeyRangeMap<bool>& knownBlobRanges) {
	if (BM_DEBUG) {
		printf("Getting ranges:\n");
	}
	auto allRanges = knownBlobRanges.ranges();
	for (auto& r : allRanges) {
		results.emplace_back(r.range(), r.value());
		if (BM_DEBUG) {
			printf(
			    "  [%s - %s): %s\n", r.begin().printable().c_str(), r.end().printable().c_str(), r.value() ? "T" : "F");
		}
	}
}

struct RangeAssignmentData {
	AssignRequestType type;

	RangeAssignmentData() : type(AssignRequestType::Normal) {}
	RangeAssignmentData(AssignRequestType type) : type(type) {}
};

struct RangeRevokeData {
	bool dispose;

	RangeRevokeData() {}
	RangeRevokeData(bool dispose) : dispose(dispose) {}
};

struct RangeAssignment {
	bool isAssign;
	KeyRange keyRange;
	Optional<UID> worker;

	// I tried doing this with a union and it was just kind of messy
	Optional<RangeAssignmentData> assign;
	Optional<RangeRevokeData> revoke;
};

// TODO: track worker's reads/writes eventually
struct BlobWorkerStats {
	int numGranulesAssigned;

	BlobWorkerStats(int numGranulesAssigned = 0) : numGranulesAssigned(numGranulesAssigned) {}
};

struct BlobManagerData {
	UID id;
	Database db;
	PromiseStream<Future<Void>> addActor;

	std::unordered_map<UID, BlobWorkerInterface> workersById;
	std::unordered_map<UID, BlobWorkerStats> workerStats; // mapping between workerID -> workerStats
	KeyRangeMap<UID> workerAssignments;
	KeyRangeMap<bool> knownBlobRanges;

	AsyncTrigger startRecruiting;
	Debouncer restartRecruiting;
	std::set<NetworkAddress> recruitingLocalities; // the addrs of the workers being recruited on
	AsyncVar<int> recruitingStream;

	int64_t epoch = -1;
	int64_t seqNo = 1;

	Promise<Void> iAmReplaced;

	// The order maintained here is important. The order ranges are put into the promise stream is the order they get
	// assigned sequence numbers
	PromiseStream<RangeAssignment> rangesToAssign;

	BlobManagerData(UID id, Database db)
	  : id(id), db(db), knownBlobRanges(false, normalKeys.end),
	    restartRecruiting(SERVER_KNOBS->DEBOUNCE_RECRUITING_DELAY), recruitingStream(0) {}
	~BlobManagerData() { printf("Destroying blob manager data for %s\n", id.toString().c_str()); }
};

ACTOR Future<Standalone<VectorRef<KeyRef>>> splitRange(Reference<ReadYourWritesTransaction> tr, KeyRange range) {
	// TODO is it better to just pass empty metrics to estimated?
	// redo split if previous txn failed to calculate it
	loop {
		try {
			if (BM_DEBUG) {
				printf(
				    "Splitting new range [%s - %s)\n", range.begin.printable().c_str(), range.end.printable().c_str());
			}
			StorageMetrics estimated = wait(tr->getTransaction().getStorageMetrics(range, CLIENT_KNOBS->TOO_MANY));

			if (BM_DEBUG) {
				printf("Estimated bytes for [%s - %s): %lld\n",
				       range.begin.printable().c_str(),
				       range.end.printable().c_str(),
				       estimated.bytes);
			}

			if (estimated.bytes > SERVER_KNOBS->BG_SNAPSHOT_FILE_TARGET_BYTES) {
				// printf("  Splitting range\n");
				// only split on bytes
				StorageMetrics splitMetrics;
				splitMetrics.bytes = SERVER_KNOBS->BG_SNAPSHOT_FILE_TARGET_BYTES;
				splitMetrics.bytesPerKSecond = splitMetrics.infinity;
				splitMetrics.iosPerKSecond = splitMetrics.infinity;
				splitMetrics.bytesReadPerKSecond = splitMetrics.infinity; // Don't split by readBandwidth

				Standalone<VectorRef<KeyRef>> keys =
				    wait(tr->getTransaction().splitStorageMetrics(range, splitMetrics, estimated));
				ASSERT(keys.size() >= 2);
				return keys;
			} else {
				// printf("  Not splitting range\n");
				Standalone<VectorRef<KeyRef>> keys;
				keys.push_back_deep(keys.arena(), range.begin);
				keys.push_back_deep(keys.arena(), range.end);
				return keys;
			}
		} catch (Error& e) {
			wait(tr->onError(e));
		}
	}
}

// Picks a worker with the fewest number of already assigned ranges.
// If there is a tie, picks one such worker at random.
ACTOR Future<UID> pickWorkerForAssign(BlobManagerData* bmData) {
	// wait until there are BWs to pick from
	while (bmData->workerStats.size() == 0) {
		bmData->restartRecruiting.trigger();
		wait(bmData->recruitingStream.onChange());
	}

	int minGranulesAssigned = INT_MAX;
	std::vector<UID> eligibleWorkers;

	for (auto const& worker : bmData->workerStats) {
		UID currId = worker.first;
		int granulesAssigned = worker.second.numGranulesAssigned;

		if (granulesAssigned < minGranulesAssigned) {
			eligibleWorkers.resize(0);
			minGranulesAssigned = granulesAssigned;
			eligibleWorkers.emplace_back(currId);
		} else if (granulesAssigned == minGranulesAssigned) {
			eligibleWorkers.emplace_back(currId);
		}
	}

	// pick a random worker out of the eligible workers
	ASSERT(eligibleWorkers.size() > 0);
	int idx = deterministicRandom()->randomInt(0, eligibleWorkers.size());
	if (BM_DEBUG) {
		printf("picked worker %s, which has a minimal number (%d) of granules assigned\n",
		       eligibleWorkers[idx].toString().c_str(),
		       minGranulesAssigned);
	}

	return eligibleWorkers[idx];
}

ACTOR Future<Void> doRangeAssignment(BlobManagerData* bmData, RangeAssignment assignment, UID workerID, int64_t seqNo) {

	if (BM_DEBUG) {
		printf("BM %s %s range [%s - %s) @ (%lld, %lld)\n",
		       bmData->id.toString().c_str(),
		       assignment.isAssign ? "assigning" : "revoking",
		       assignment.keyRange.begin.printable().c_str(),
		       assignment.keyRange.end.printable().c_str(),
		       bmData->epoch,
		       seqNo);
	}

	try {
		state AssignBlobRangeReply rep;
		if (assignment.isAssign) {
			ASSERT(assignment.assign.present());
			ASSERT(!assignment.revoke.present());

			AssignBlobRangeRequest req;
			req.keyRange = KeyRangeRef(StringRef(req.arena, assignment.keyRange.begin),
			                           StringRef(req.arena, assignment.keyRange.end));
			req.managerEpoch = bmData->epoch;
			req.managerSeqno = seqNo;
			req.type = assignment.assign.get().type;

			// if that worker isn't alive anymore, add the range back into the stream
			if (bmData->workersById.count(workerID) == 0) {
				throw no_more_servers();
			}
			AssignBlobRangeReply _rep = wait(bmData->workersById[workerID].assignBlobRangeRequest.getReply(req));
			rep = _rep;
		} else {
			ASSERT(!assignment.assign.present());
			ASSERT(assignment.revoke.present());

			RevokeBlobRangeRequest req;
			req.keyRange = KeyRangeRef(StringRef(req.arena, assignment.keyRange.begin),
			                           StringRef(req.arena, assignment.keyRange.end));
			req.managerEpoch = bmData->epoch;
			req.managerSeqno = seqNo;
			req.dispose = assignment.revoke.get().dispose;

			// if that worker isn't alive anymore, this is a noop
			if (bmData->workersById.count(workerID)) {
				AssignBlobRangeReply _rep = wait(bmData->workersById[workerID].revokeBlobRangeRequest.getReply(req));
				rep = _rep;
			} else {
				return Void();
			}
		}
		if (!rep.epochOk) {
			if (BM_DEBUG) {
				printf("BM heard from BW that there is a new manager with higher epoch\n");
			}
			if (bmData->iAmReplaced.canBeSet()) {
				bmData->iAmReplaced.send(Void());
			}
		}
	} catch (Error& e) {
		if (e.code() == error_code_operation_cancelled) {
			throw;
		}
		// TODO confirm: using reliable delivery this should only trigger if the worker is marked as failed, right?
		// So assignment needs to be retried elsewhere, and a revoke is trivially complete
		if (assignment.isAssign) {
			if (BM_DEBUG) {
				printf("BM got error assigning range [%s - %s) to worker %s, requeueing\n",
				       assignment.keyRange.begin.printable().c_str(),
				       assignment.keyRange.end.printable().c_str(),
				       workerID.toString().c_str());
			}
			// re-send revoke to queue to handle range being un-assigned from that worker before the new one
			RangeAssignment revokeOld;
			revokeOld.isAssign = false;
			revokeOld.worker = workerID;
			revokeOld.keyRange = assignment.keyRange;
			revokeOld.revoke = RangeRevokeData(false);
			bmData->rangesToAssign.send(revokeOld);

			// send assignment back to queue as is, clearing designated worker if present
			assignment.worker.reset();
			bmData->rangesToAssign.send(assignment);
			// FIXME: improvement would be to add history of failed workers to assignment so it can try other ones first
		} else {
			if (BM_DEBUG) {
				printf("BM got error revoking range [%s - %s) from worker %s",
				       assignment.keyRange.begin.printable().c_str(),
				       assignment.keyRange.end.printable().c_str());
			}

			if (assignment.revoke.get().dispose) {
				if (BM_DEBUG) {
					printf(", retrying for dispose\n");
				}
				// send assignment back to queue as is, clearing designated worker if present
				assignment.worker.reset();
				bmData->rangesToAssign.send(assignment);
				//
			} else {
				if (BM_DEBUG) {
					printf(", ignoring\n");
				}
			}
		}
	}
	return Void();
}

ACTOR Future<Void> rangeAssigner(BlobManagerData* bmData) {
	loop {
		// inject delay into range assignments
		if (BUGGIFY_WITH_PROB(0.05)) {
			wait(delay(deterministicRandom()->random01()));
		}
		state RangeAssignment assignment = waitNext(bmData->rangesToAssign.getFuture());
		state int64_t seqNo = bmData->seqNo;
		bmData->seqNo++;

		// modify the in-memory assignment data structures, and send request off to worker
		state UID workerId;
		if (assignment.isAssign) {
			// Ensure range isn't currently assigned anywhere, and there is only 1 intersecting range
			auto currentAssignments = bmData->workerAssignments.intersectingRanges(assignment.keyRange);
			int count = 0;
			for (auto i = currentAssignments.begin(); i != currentAssignments.end(); ++i) {
				/* TODO: rethink asserts here
				if (assignment.assign.get().type == AssignRequestType::Continue) {
				    ASSERT(assignment.worker.present());
				    ASSERT(it.value() == assignment.worker.get());
				} else {
				    ASSERT(it.value() == UID());
				}
				*/
				count++;
			}
			ASSERT(count == 1);

			if (assignment.worker.present() && assignment.worker.get().isValid()) {
				workerId = assignment.worker.get();
			} else {
				if (BM_DEBUG) {
					printf("About to pick worker for seqno %d in BM %s\n", seqNo, bmData->id.toString().c_str());
				}
				UID _workerId = wait(pickWorkerForAssign(bmData));
				if (BM_DEBUG) {
					printf("Found worker BW %s for seqno %d\n", _workerId.toString().c_str(), seqNo);
				}
				workerId = _workerId;
			}
			bmData->workerAssignments.insert(assignment.keyRange, workerId);

			// If we know about the worker and this is not a continue, then this is a new range for the worker
			if (bmData->workerStats.count(workerId) && assignment.assign.get().type != AssignRequestType::Continue) {
				bmData->workerStats[workerId].numGranulesAssigned += 1;
			}

			// FIXME: if range is assign, have some sort of semaphore for outstanding assignments so we don't assign
			// a ton ranges at once and blow up FDB with reading initial snapshots.
			bmData->addActor.send(doRangeAssignment(bmData, assignment, workerId, seqNo));
		} else {
			// Revoking a range could be a large range that contains multiple ranges.
			auto currentAssignments = bmData->workerAssignments.intersectingRanges(assignment.keyRange);
			for (auto& it : currentAssignments) {
				// ensure range doesn't truncate existing ranges
				ASSERT(it.begin() >= assignment.keyRange.begin);
				ASSERT(it.end() <= assignment.keyRange.end);

				// It is fine for multiple disjoint sub-ranges to have the same sequence number since they were part of
				// the same logical change

				if (bmData->workerStats.count(it.value())) {
					bmData->workerStats[it.value()].numGranulesAssigned -= 1;
				}

				// revoke the range for the worker that owns it, not the worker specified in the revoke
				bmData->addActor.send(doRangeAssignment(bmData, assignment, it.value(), seqNo));
			}

			bmData->workerAssignments.insert(assignment.keyRange, UID());
		}
	}
}

ACTOR Future<Void> checkManagerLock(Reference<ReadYourWritesTransaction> tr, BlobManagerData* bmData) {
	Optional<Value> currentLockValue = wait(tr->get(blobManagerEpochKey));
	ASSERT(currentLockValue.present());
	int64_t currentEpoch = decodeBlobManagerEpochValue(currentLockValue.get());
	if (currentEpoch != bmData->epoch) {
		ASSERT(currentEpoch > bmData->epoch);

		if (BM_DEBUG) {
			printf("BM %s found new epoch %d > %d in lock check\n",
			       bmData->id.toString().c_str(),
			       currentEpoch,
			       bmData->epoch);
		}
		if (bmData->iAmReplaced.canBeSet()) {
			bmData->iAmReplaced.send(Void());
		}

		throw granule_assignment_conflict();
	}
	tr->addReadConflictRange(singleKeyRange(blobManagerEpochKey));

	return Void();
}

// FIXME: this does all logic in one transaction. Adding a giant range to an existing database to blobify would
// require doing a ton of storage metrics calls, which we should split up across multiple transactions likely.
ACTOR Future<Void> monitorClientRanges(BlobManagerData* bmData) {
	loop {
		state Reference<ReadYourWritesTransaction> tr = makeReference<ReadYourWritesTransaction>(bmData->db);

		if (BM_DEBUG) {
			printf("Blob manager checking for range updates\n");
		}
		loop {
			try {
				tr->setOption(FDBTransactionOptions::ACCESS_SYSTEM_KEYS);
				tr->setOption(FDBTransactionOptions::PRIORITY_SYSTEM_IMMEDIATE);

				// TODO probably knobs here? This should always be pretty small though
				RangeResult results = wait(krmGetRanges(
				    tr, blobRangeKeys.begin, KeyRange(normalKeys), 10000, GetRangeLimits::BYTE_LIMIT_UNLIMITED));
				ASSERT(!results.more && results.size() < CLIENT_KNOBS->TOO_MANY);

				state Arena ar;
				ar.dependsOn(results.arena());
				VectorRef<KeyRangeRef> rangesToAdd;
				VectorRef<KeyRangeRef> rangesToRemove;
				updateClientBlobRanges(&bmData->knownBlobRanges, results, ar, &rangesToAdd, &rangesToRemove);

				for (KeyRangeRef range : rangesToRemove) {
					if (BM_DEBUG) {
						printf("BM Got range to revoke [%s - %s)\n",
						       range.begin.printable().c_str(),
						       range.end.printable().c_str());
					}

					RangeAssignment ra;
					ra.isAssign = false;
					ra.keyRange = range;
					ra.revoke = RangeRevokeData(true); // dispose=true
					bmData->rangesToAssign.send(ra);
				}

				state std::vector<Future<Standalone<VectorRef<KeyRef>>>> splitFutures;
				// Divide new ranges up into equal chunks by using SS byte sample
				for (KeyRangeRef range : rangesToAdd) {
					splitFutures.push_back(splitRange(tr, range));
				}

				for (auto f : splitFutures) {
					Standalone<VectorRef<KeyRef>> splits = wait(f);
					if (BM_DEBUG) {
						printf("Split client range [%s - %s) into %d ranges:\n",
						       splits[0].printable().c_str(),
						       splits[splits.size() - 1].printable().c_str(),
						       splits.size() - 1);
					}

					for (int i = 0; i < splits.size() - 1; i++) {
						KeyRange range = KeyRange(KeyRangeRef(splits[i], splits[i + 1]));
						// only add the client range if this is the first BM or it's not already assigned
						if (bmData->epoch == 1 || bmData->workerAssignments.intersectingRanges(range).empty()) {
							if (BM_DEBUG) {
								printf(
								    "    [%s - %s)\n", range.begin.printable().c_str(), range.end.printable().c_str());
							}

							RangeAssignment ra;
							ra.isAssign = true;
							ra.keyRange = range;
							ra.assign = RangeAssignmentData(); // type=normal
							bmData->rangesToAssign.send(ra);
						}
					}
				}

				state Future<Void> watchFuture = tr->watch(blobRangeChangeKey);
				wait(tr->commit());
				if (BM_DEBUG) {
					printf("Blob manager done processing client ranges, awaiting update\n");
				}
				wait(watchFuture);
				break;
			} catch (Error& e) {
				if (BM_DEBUG) {
					printf("Blob manager got error looking for range updates %s\n", e.name());
				}
				wait(tr->onError(e));
			}
		}
	}
}

ACTOR Future<Void> maybeSplitRange(BlobManagerData* bmData,
                                   UID currentWorkerId,
                                   KeyRange granuleRange,
                                   UID granuleID,
                                   Version granuleStartVersion,
                                   Version latestVersion) {
	state Reference<ReadYourWritesTransaction> tr = makeReference<ReadYourWritesTransaction>(bmData->db);
	state Standalone<VectorRef<KeyRef>> newRanges;
	state int64_t newLockSeqno = -1;

	// first get ranges to split
	Standalone<VectorRef<KeyRef>> _newRanges = wait(splitRange(tr, granuleRange));
	newRanges = _newRanges;

	if (newRanges.size() == 2) {
		// not large enough to split, just reassign back to worker
		if (BM_DEBUG) {
			printf("Not splitting existing range [%s - %s). Continuing assignment to %s\n",
			       granuleRange.begin.printable().c_str(),
			       granuleRange.end.printable().c_str(),
			       currentWorkerId.toString().c_str());
		}
		RangeAssignment raContinue;
		raContinue.isAssign = true;
		raContinue.worker = currentWorkerId;
		raContinue.keyRange = granuleRange;
		raContinue.assign = RangeAssignmentData(AssignRequestType::Continue); // continue assignment and re-snapshot
		bmData->rangesToAssign.send(raContinue);
		return Void();
	}

	if (BM_DEBUG) {
		printf("Splitting range [%s - %s) into (%d):\n",
		       granuleRange.begin.printable().c_str(),
		       granuleRange.end.printable().c_str(),
		       newRanges.size() - 1);
		for (int i = 0; i < newRanges.size(); i++) {
			printf("    %s\n", newRanges[i].printable().c_str());
		}
	}

	// Need to split range. Persist intent to split and split metadata to DB BEFORE sending split requests
	loop {
		try {
			tr->reset();
			tr->setOption(FDBTransactionOptions::Option::PRIORITY_SYSTEM_IMMEDIATE);
			tr->setOption(FDBTransactionOptions::Option::ACCESS_SYSTEM_KEYS);
			ASSERT(newRanges.size() > 2);

			// make sure we're still manager when this transaction gets committed
			wait(checkManagerLock(tr, bmData));

			// acquire lock for old granule to make sure nobody else modifies it
			state Key lockKey = blobGranuleLockKeyFor(granuleRange);
			Optional<Value> lockValue = wait(tr->get(lockKey));
			ASSERT(lockValue.present());
			std::tuple<int64_t, int64_t, UID> prevGranuleLock = decodeBlobGranuleLockValue(lockValue.get());
			if (std::get<0>(prevGranuleLock) > bmData->epoch) {
				if (BM_DEBUG) {
					printf("BM %s found a higher epoch %d than %d for granule lock of [%s - %s)\n",
					       bmData->id.toString().c_str(),
					       std::get<0>(prevGranuleLock),
					       bmData->epoch,
					       granuleRange.begin.printable().c_str(),
					       granuleRange.end.printable().c_str());
				}

				if (bmData->iAmReplaced.canBeSet()) {
					bmData->iAmReplaced.send(Void());
				}
				return Void();
			}
			if (newLockSeqno == -1) {
				newLockSeqno = bmData->seqNo;
				bmData->seqNo++;
				ASSERT(newLockSeqno > std::get<1>(prevGranuleLock));
			} else {
				// previous transaction could have succeeded but got commit_unknown_result
				ASSERT(newLockSeqno >= std::get<1>(prevGranuleLock));
			}

			// acquire granule lock so nobody else can make changes to this granule.
			tr->set(lockKey, blobGranuleLockValueFor(bmData->epoch, newLockSeqno, std::get<2>(prevGranuleLock)));

			// set up split metadata
			for (int i = 0; i < newRanges.size() - 1; i++) {
				UID newGranuleID = deterministicRandom()->randomUniqueID();

				Key splitKey = blobGranuleSplitKeyFor(granuleID, newGranuleID);

				tr->atomicOp(splitKey,
				             blobGranuleSplitValueFor(BlobGranuleSplitState::Initialized),
				             MutationRef::SetVersionstampedValue);

				Key historyKey = blobGranuleHistoryKeyFor(KeyRangeRef(newRanges[i], newRanges[i + 1]), latestVersion);

				Standalone<BlobGranuleHistoryValue> historyValue;
				historyValue.granuleID = newGranuleID;
				historyValue.parentGranules.push_back(historyValue.arena(),
				                                      std::pair(granuleRange, granuleStartVersion));

				/*printf("Creating history entry [%s - %s) - [%lld - %lld)\n",
				       newRanges[i].printable().c_str(),
				       newRanges[i + 1].printable().c_str(),
				       granuleStartVersion,
				       latestVersion);*/
				tr->set(historyKey, blobGranuleHistoryValueFor(historyValue));
			}

			wait(tr->commit());
			break;
		} catch (Error& e) {
			if (e.code() == error_code_granule_assignment_conflict) {
				if (bmData->iAmReplaced.canBeSet()) {
					bmData->iAmReplaced.send(Void());
				}
				return Void();
			}
			wait(tr->onError(e));
		}
	}

	// transaction committed, send range assignments
	// revoke from current worker
	RangeAssignment raRevoke;
	raRevoke.isAssign = false;
	raRevoke.worker = currentWorkerId;
	raRevoke.keyRange = granuleRange;
	raRevoke.revoke = RangeRevokeData(false); // not a dispose
	bmData->rangesToAssign.send(raRevoke);

	for (int i = 0; i < newRanges.size() - 1; i++) {
		// reassign new range and do handover of previous range
		RangeAssignment raAssignSplit;
		raAssignSplit.isAssign = true;
		raAssignSplit.keyRange = KeyRangeRef(newRanges[i], newRanges[i + 1]);
		raAssignSplit.assign = RangeAssignmentData();
		// don't care who this range gets assigned to
		bmData->rangesToAssign.send(raAssignSplit);
	}

	return Void();
}

ACTOR Future<Void> deregisterBlobWorker(BlobManagerData* bmData, BlobWorkerInterface interf) {
	state Reference<ReadYourWritesTransaction> tr = makeReference<ReadYourWritesTransaction>(bmData->db);
	loop {
		tr->setOption(FDBTransactionOptions::ACCESS_SYSTEM_KEYS);
		tr->setOption(FDBTransactionOptions::PRIORITY_SYSTEM_IMMEDIATE);
		try {
			Key blobWorkerListKey = blobWorkerListKeyFor(interf.id());
			tr->addReadConflictRange(singleKeyRange(blobWorkerListKey));
			tr->clear(blobWorkerListKey);

			wait(tr->commit());

			if (BM_DEBUG) {
				printf("Deregistered blob worker %s\n", interf.id().toString().c_str());
			}
			return Void();
		} catch (Error& e) {
			if (BM_DEBUG) {
				printf("Deregistering blob worker %s got error %s\n", interf.id().toString().c_str(), e.name());
			}
			wait(tr->onError(e));
		}
	}
}

ACTOR Future<Void> killBlobWorker(BlobManagerData* bmData, BlobWorkerInterface bwInterf) {
	UID bwId = bwInterf.id();

	// Remove blob worker from stats map so that when we try to find a worker to takeover the range,
	// the one we just killed isn't considered.
	// Remove it from workersById also since otherwise that worker addr will remain excluded
	// when we try to recruit new blob workers.
	bmData->workerStats.erase(bwId);
	bmData->workersById.erase(bwId);

	// Remove blob worker from persisted list of blob workers
	Future<Void> deregister = deregisterBlobWorker(bmData, bwInterf);

	// restart recruiting to replace the dead blob worker
	bmData->restartRecruiting.trigger();

	// for every range owned by this blob worker, we want to
	// - send a revoke request for that range
	// - add the range back to the stream of ranges to be assigned
	if (BM_DEBUG) {
		printf("Taking back ranges from BW %s\n", bwId.toString().c_str());
	}
	for (auto& it : bmData->workerAssignments.ranges()) {
		if (it.cvalue() == bwId) {
			// Send revoke request
			RangeAssignment raRevoke;
			raRevoke.isAssign = false;
			raRevoke.keyRange = it.range();
			raRevoke.revoke = RangeRevokeData(false);
			bmData->rangesToAssign.send(raRevoke);

			// Add range back into the stream of ranges to be assigned
			RangeAssignment raAssign;
			raAssign.isAssign = true;
			raAssign.worker = Optional<UID>();
			raAssign.keyRange = it.range();
			raAssign.assign = RangeAssignmentData(); // not a continue
			bmData->rangesToAssign.send(raAssign);
		}
	}

	// Send halt to blob worker, with no expectation of hearing back
	if (BM_DEBUG) {
		printf("Sending halt to BW %s\n", bwId.toString().c_str());
	}
	bmData->addActor.send(
	    brokenPromiseToNever(bwInterf.haltBlobWorker.getReply(HaltBlobWorkerRequest(bmData->epoch, bmData->id))));

	wait(deregister);
	return Void();
}

ACTOR Future<Void> monitorBlobWorkerStatus(BlobManagerData* bmData, BlobWorkerInterface bwInterf) {
	state KeyRangeMap<std::pair<int64_t, int64_t>> lastSeenSeqno;
	// outer loop handles reconstructing stream if it got a retryable error
	loop {
		try {
			state ReplyPromiseStream<GranuleStatusReply> statusStream =
			    bwInterf.granuleStatusStreamRequest.getReplyStream(GranuleStatusStreamRequest(bmData->epoch));
			// read from stream until worker fails (should never get explicit end_of_stream)
			loop {
				GranuleStatusReply rep = waitNext(statusStream.getFuture());

				if (BM_DEBUG) {
					printf("BM %lld got status of [%s - %s) @ (%lld, %lld) from BW %s: %s\n",
					       bmData->epoch,
					       rep.granuleRange.begin.printable().c_str(),
					       rep.granuleRange.end.printable().c_str(),
					       rep.epoch,
					       rep.seqno,
					       bwInterf.id().toString().c_str(),
					       rep.doSplit ? "split" : "");
				}
				if (rep.epoch > bmData->epoch) {
					if (BM_DEBUG) {
						printf("BM heard from BW %s that there is a new manager with higher epoch\n",
						       bwInterf.id().toString().c_str());
					}
					if (bmData->iAmReplaced.canBeSet()) {
						bmData->iAmReplaced.send(Void());
					}
				} else if (rep.epoch < bmData->epoch) {
					// TODO: revoke the range from that worker? and send optimistic halt req to other (zombie) BM? it's
					// optimistic because such a BM is not necessarily a zombie. it could have gotten killed properly
					// but the BW that sent this reply was behind (i.e. it started the req when the old BM was in charge
					// and finished by the time the new BM took over)
					continue;
				}

				// TODO maybe this won't be true eventually, but right now the only time the blob worker reports back is
				// to split the range.
				ASSERT(rep.doSplit);

				// only evaluate for split if this worker currently owns the granule in this blob manager's mapping
				auto currGranuleAssignment = bmData->workerAssignments.rangeContaining(rep.granuleRange.begin);
				if (!(currGranuleAssignment.begin() == rep.granuleRange.begin &&
				      currGranuleAssignment.end() == rep.granuleRange.end &&
				      currGranuleAssignment.cvalue() == bwInterf.id())) {
					continue;
				}

				auto lastReqForGranule = lastSeenSeqno.rangeContaining(rep.granuleRange.begin);
				if (rep.granuleRange.begin == lastReqForGranule.begin() &&
				    rep.granuleRange.end == lastReqForGranule.end() && rep.epoch == lastReqForGranule.value().first &&
				    rep.seqno == lastReqForGranule.value().second) {
					if (BM_DEBUG) {
						printf("Manager %lld received repeat status for the same granule [%s - %s) @ %lld, ignoring.",
						       bmData->epoch,
						       rep.granuleRange.begin.printable().c_str(),
						       rep.granuleRange.end.printable().c_str());
					}
				} else {
					if (BM_DEBUG) {
						printf("Manager %lld evaluating [%s - %s) for split\n",
						       bmData->epoch,
						       rep.granuleRange.begin.printable().c_str(),
						       rep.granuleRange.end.printable().c_str());
					}
					lastSeenSeqno.insert(rep.granuleRange, std::pair(rep.epoch, rep.seqno));
					bmData->addActor.send(maybeSplitRange(
					    bmData, bwInterf.id(), rep.granuleRange, rep.granuleID, rep.startVersion, rep.latestVersion));
				}
			}
		} catch (Error& e) {
			if (e.code() == error_code_operation_cancelled) {
				throw e;
			}

			// TODO: figure out why waitFailure in monitorBlobWorker doesn't pick up the connection failure first
			if (e.code() == error_code_connection_failed || e.code() == error_code_broken_promise) {
				throw e;
			}

			// if we got an error constructing or reading from stream that is retryable, wait and retry.
			ASSERT(e.code() != error_code_end_of_stream);
			if (e.code() == error_code_request_maybe_delivered) {
				wait(delay(FLOW_KNOBS->PREVENT_FAST_SPIN_DELAY));
				continue;
			} else {
				if (BM_DEBUG) {
					printf("BM got unexpected error %s monitoring BW %s status\n",
					       e.name(),
					       bwInterf.id().toString().c_str());
				}
				// TODO change back from SevError?
				TraceEvent(SevError, "BWStatusMonitoringFailed", bmData->id)
				    .detail("BlobWorkerID", bwInterf.id())
				    .error(e);
				throw e;
			}
		}
	}
}

ACTOR Future<Void> monitorBlobWorker(BlobManagerData* bmData, BlobWorkerInterface bwInterf) {
	try {
		state Future<Void> waitFailure = waitFailureClient(bwInterf.waitFailure, SERVER_KNOBS->BLOB_WORKER_TIMEOUT);
		state Future<Void> monitorStatus = monitorBlobWorkerStatus(bmData, bwInterf);

		choose {
			when(wait(waitFailure)) {
				if (BM_DEBUG) {
					printf("BM %lld detected BW %s is dead\n", bmData->epoch, bwInterf.id().toString().c_str());
				}
				TraceEvent("BlobWorkerFailed", bmData->id).detail("BlobWorkerID", bwInterf.id());
			}
			when(wait(monitorStatus)) {
				ASSERT(false);
				throw internal_error();
			}
		}
	} catch (Error& e) {
		// will blob worker get cleaned up in this case?
		if (e.code() == error_code_operation_cancelled) {
			throw e;
		}

		// TODO: re-evaluate the expected errors here once wait failure issue is resolved
		// Expected errors here are: [connection_failed, broken_promise]
		if (e.code() != error_code_connection_failed && e.code() != error_code_broken_promise) {
			if (BM_DEBUG) {
				printf("BM got unexpected error %s monitoring BW %s\n", e.name(), bwInterf.id().toString().c_str());
			}
			// TODO change back from SevError?
			TraceEvent(SevError, "BWMonitoringFailed", bmData->id).detail("BlobWorkerID", bwInterf.id()).error(e);
			throw e;
		}
	}

	// kill the blob worker
	wait(killBlobWorker(bmData, bwInterf));

	if (BM_DEBUG) {
		printf("No longer monitoring BW %s\n", bwInterf.id().toString().c_str());
	}
	return Void();
}

ACTOR Future<Void> recoverBlobManager(BlobManagerData* bmData) {
	// skip this entire algorithm for the first blob manager
	if (bmData->epoch == 1) {
		bmData->startRecruiting.trigger();
		return Void();
	}

	// Get list of last known blob workers
	// note: the list will include every blob worker that the old manager knew about,
	// but it might also contain blob workers that died while the new manager was being recruited
	std::vector<BlobWorkerInterface> blobWorkers = wait(getBlobWorkers(bmData->db));

	// add all blob workers to this new blob manager's records and start monitoring it
	for (auto worker : blobWorkers) {
		bmData->workersById[worker.id()] = worker;
		bmData->workerStats[worker.id()] = BlobWorkerStats();
		bmData->addActor.send(monitorBlobWorker(bmData, worker));
	}

	// Once we acknowledge the existing blob workers, we can go ahead and recruit new ones
	bmData->startRecruiting.trigger();

	// At this point, bmData->workersById is a list of all alive blob workers, but could also include some dead BWs.
	// The algorithm below works as follows:
	// 1. We get the existing granule mappings that were persisted by blob workers who were assigned ranges and
	//    add them to bmData->granuleAssignments, which is a key range map.
	//    Details: re-assignments might have happened between the time the mapping was last updated and now.
	//    For example, suppose a blob manager sends requests to the range assigner stream to move a granule G.
	//    However, before sending those requests off to the workers, the BM dies. So the persisting mapping
	//    still has G->oldWorker. The following algorithm will re-assign G to oldWorker (as long as it is also still
	//    alive). Note that this is fine because it simply means that the range was not moved optimally, but it is still
	//    owned. In the above case, even if the revoke goes through, since we don't update the mapping during revokes,
	//    this is the same as the case above. Another case to consider is when a blob worker dies when the BM is
	//    recovering. Now the mapping at this time looks like G->deadBW. But the rangeAssigner handles this: we'll try
	//    to assign a range to a dead worker and fail and reassign it to the next best worker.
	//
	// 2. We get the existing split intentions that were Started but not acknowledged by any blob workers and
	//    add them to our key range map, bmData->granuleAssignments. Note that we are adding them on top of
	//    the granule mappings and since we are using a key range map, we end up with the same set of shard
	//    boundaries as the old blob manager had. For these splits, we simply assign the range to the next
	//    best worker. This is not any worst than what the old blob manager would have done.
	//    Details: Note that this means that if a worker we intended to give a splitted range to dies
	//    before the new BM recovers, then we'll simply assign the range to the next best worker.
	//
	// 3. For every range in our granuleAssignments, we send an assign request to the stream of requests,
	//    ultimately giving every range back to some worker (trying to mimic the state of the old BM).
	//    If the worker already had the range, this is a no-op. If the worker didn't have it, it will
	//    begin persisting it. The worker that had the same range before will now be at a lower seqno.

	state Reference<ReadYourWritesTransaction> tr = makeReference<ReadYourWritesTransaction>(bmData->db);

	// Step 1. Get the latest known mapping of granules to blob workers (i.e. assignments)
	state KeyRef beginKey = normalKeys.begin;
	loop {
		try {
			tr->setOption(FDBTransactionOptions::ACCESS_SYSTEM_KEYS);
			tr->setOption(FDBTransactionOptions::PRIORITY_SYSTEM_IMMEDIATE);
			wait(checkManagerLock(tr, bmData));

			// TODO: replace row limit with knob
			KeyRange nextRange(KeyRangeRef(beginKey, normalKeys.end));
			RangeResult results = wait(
			    krmGetRanges(tr, blobGranuleMappingKeys.begin, nextRange, 10000, GetRangeLimits::BYTE_LIMIT_UNLIMITED));

			// Add the mappings to our in memory key range map
			for (int rangeIdx = 0; rangeIdx < results.size() - 1; rangeIdx++) {
				Key granuleStartKey = results[rangeIdx].key;
				Key granuleEndKey = results[rangeIdx + 1].key;
				if (results[rangeIdx].value.size()) {
					if (granuleStartKey == allKeys.begin && granuleEndKey == allKeys.end) {
						// in this case, a second manager started before the first manager assigned any ranges. This
						// gets the only range as [ - \xff\xff), so we clamp it to [ - \xff)
						granuleEndKey = normalKeys.end;
					}
					// note: if the old owner is dead, we handle this in rangeAssigner
					UID existingOwner = decodeBlobGranuleMappingValue(results[rangeIdx].value);
					bmData->workerAssignments.insert(KeyRangeRef(granuleStartKey, granuleEndKey), existingOwner);
				}
			}

			if (!results.more) {
				break;
			}

			beginKey = results.readThrough.get();
		} catch (Error& e) {
			wait(tr->onError(e));
		}
	}

	// Step 2. Get the latest known split intentions
	tr->reset();
	beginKey = blobGranuleSplitKeys.begin;
	loop {
		try {
			tr->setOption(FDBTransactionOptions::ACCESS_SYSTEM_KEYS);
			tr->setOption(FDBTransactionOptions::PRIORITY_SYSTEM_IMMEDIATE);
			wait(checkManagerLock(tr, bmData));

			// TODO: replace row limit with knob
			RangeResult results = wait(tr->getRange(KeyRangeRef(beginKey, blobGranuleSplitKeys.end), 10000));

			// Add the granules for the started split intentions to the in-memory key range map
			for (auto split : results) {
				UID parentGranuleID, granuleID;
				BlobGranuleSplitState splitState;
				Version version;
				if (split.expectedSize() == 0) {
					continue;
				}
				std::tie(parentGranuleID, granuleID) = decodeBlobGranuleSplitKey(split.key);
				std::tie(splitState, version) = decodeBlobGranuleSplitValue(split.value);
				const KeyRange range = blobGranuleSplitKeyRangeFor(parentGranuleID);
				if (splitState <= BlobGranuleSplitState::Initialized) {
					bmData->workerAssignments.insert(range, UID());
				}
			}

			if (!results.more) {
				break;
			}

			beginKey = results.readThrough.get();
		} catch (Error& e) {
			wait(tr->onError(e));
		}
	}

	// Step 3. Send assign requests for all the granules
	for (auto& range : bmData->workerAssignments.intersectingRanges(normalKeys)) {
		RangeAssignment raAssign;
		raAssign.isAssign = true;
		raAssign.worker = range.value();
		raAssign.keyRange = range.range();
		raAssign.assign = RangeAssignmentData(AssignRequestType::Reassign);
		bmData->rangesToAssign.send(raAssign);
	}

	return Void();
}

ACTOR Future<Void> chaosRangeMover(BlobManagerData* bmData) {
	ASSERT(g_network->isSimulated());
	loop {
		wait(delay(30.0));

		if (g_simulator.speedUpSimulation) {
			if (BM_DEBUG) {
				printf("Range mover stopping\n");
			}
			return Void();
		}

		if (bmData->workersById.size() > 1) {
			int tries = 10;
			while (tries > 0) {
				tries--;
				auto randomRange = bmData->workerAssignments.randomRange();
				if (randomRange.value() != UID()) {
					if (BM_DEBUG) {
						printf("Range mover moving range [%s - %s): %s\n",
						       randomRange.begin().printable().c_str(),
						       randomRange.end().printable().c_str(),
						       randomRange.value().toString().c_str());
					}

					// FIXME: with low probability, could immediately revoke it from the new assignment and move
					// it back right after to test that race

					RangeAssignment revokeOld;
					revokeOld.isAssign = false;
					revokeOld.keyRange = randomRange.range();
					revokeOld.revoke = RangeRevokeData(false);
					bmData->rangesToAssign.send(revokeOld);

					RangeAssignment assignNew;
					assignNew.isAssign = true;
					assignNew.keyRange = randomRange.range();
					assignNew.assign = RangeAssignmentData(); // not a continue
					bmData->rangesToAssign.send(assignNew);
					break;
				}
			}
			if (tries == 0 && BM_DEBUG) {
				printf("Range mover couldn't find random range to move, skipping\n");
			}
		} else if (BM_DEBUG) {
			printf("Range mover found %d workers, skipping\n", bmData->workerAssignments.size());
		}
	}
}

// Returns the number of blob workers on addr
int numExistingBWOnAddr(BlobManagerData* self, const AddressExclusion& addr) {
	int numExistingBW = 0;
	for (auto& server : self->workersById) {
		const NetworkAddress& netAddr = server.second.stableAddress();
		AddressExclusion usedAddr(netAddr.ip, netAddr.port);
		if (usedAddr == addr) {
			++numExistingBW;
		}
	}

	return numExistingBW;
}

// Tries to recruit a blob worker on the candidateWorker process
ACTOR Future<Void> initializeBlobWorker(BlobManagerData* self, RecruitBlobWorkerReply candidateWorker) {
	const NetworkAddress& netAddr = candidateWorker.worker.stableAddress();
	AddressExclusion workerAddr(netAddr.ip, netAddr.port);
	self->recruitingStream.set(self->recruitingStream.get() + 1);

	// Ask the candidateWorker to initialize a BW only if the worker does not have a pending request
	if (numExistingBWOnAddr(self, workerAddr) == 0 &&
	    self->recruitingLocalities.count(candidateWorker.worker.stableAddress()) == 0) {
		state UID interfaceId = deterministicRandom()->randomUniqueID();

		state InitializeBlobWorkerRequest initReq;
		initReq.reqId = deterministicRandom()->randomUniqueID();
		initReq.interfaceId = interfaceId;

		// acknowledge that this worker is currently being recruited on
		self->recruitingLocalities.insert(candidateWorker.worker.stableAddress());

		TraceEvent("BMRecruiting")
		    .detail("State", "Sending request to worker")
		    .detail("WorkerID", candidateWorker.worker.id())
		    .detail("WorkerLocality", candidateWorker.worker.locality.toString())
		    .detail("Interf", interfaceId)
		    .detail("Addr", candidateWorker.worker.address());

		// send initialization request to worker (i.e. worker.actor.cpp)
		// here, the worker will construct the blob worker at which point the BW will start!
		Future<ErrorOr<InitializeBlobWorkerReply>> fRecruit =
		    candidateWorker.worker.blobWorker.tryGetReply(initReq, TaskPriority::BlobManager);

		// wait on the reply to the request
		state ErrorOr<InitializeBlobWorkerReply> newBlobWorker = wait(fRecruit);

		// if the initialization failed in an unexpected way, then kill the BM.
		// if it failed in an expected way, add some delay before we try to recruit again
		// on this worker
		if (newBlobWorker.isError()) {
			TraceEvent(SevWarn, "BMRecruitmentError").error(newBlobWorker.getError());
			if (!newBlobWorker.isError(error_code_recruitment_failed) &&
			    !newBlobWorker.isError(error_code_request_maybe_delivered)) {
				throw newBlobWorker.getError();
			}
			wait(delay(SERVER_KNOBS->STORAGE_RECRUITMENT_DELAY, TaskPriority::BlobManager));
		}

		// if the initialization succeeded, add the blob worker's interface to
		// the blob manager's data and start monitoring the blob worker
		if (newBlobWorker.present()) {
			BlobWorkerInterface bwi = newBlobWorker.get().interf;

			self->workersById[bwi.id()] = bwi;
			self->workerStats[bwi.id()] = BlobWorkerStats();
			self->addActor.send(monitorBlobWorker(self, bwi));

			TraceEvent("BMRecruiting")
			    .detail("State", "Finished request")
			    .detail("WorkerID", candidateWorker.worker.id())
			    .detail("WorkerLocality", candidateWorker.worker.locality.toString())
			    .detail("Interf", interfaceId)
			    .detail("Addr", candidateWorker.worker.address());
		}

		// acknowledge that this worker is not actively being recruited on anymore.
		// if the initialization did succeed, then this worker will still be excluded
		// since it was added to workersById.
		self->recruitingLocalities.erase(candidateWorker.worker.stableAddress());
	}

	// try to recruit more blob workers
	self->recruitingStream.set(self->recruitingStream.get() - 1);
	self->restartRecruiting.trigger();
	return Void();
}

// Recruits blob workers in a loop
ACTOR Future<Void> blobWorkerRecruiter(
    BlobManagerData* self,
    Reference<IAsyncListener<RequestStream<RecruitBlobWorkerRequest>>> recruitBlobWorker) {
	state Future<RecruitBlobWorkerReply> fCandidateWorker;
	state RecruitBlobWorkerRequest lastRequest;

	// wait until existing blob workers have been acknowledged so we don't break recruitment invariants
	loop choose {
		when(wait(self->startRecruiting.onTrigger())) { break; }
	}

	loop {
		try {
			state RecruitBlobWorkerRequest recruitReq;

			// workers that are used by existing blob workers should be excluded
			for (auto const& [bwId, bwInterf] : self->workersById) {
				auto addr = bwInterf.stableAddress();
				AddressExclusion addrExcl(addr.ip, addr.port);
				recruitReq.excludeAddresses.emplace_back(addrExcl);
			}

			// workers that are used by blob workers that are currently being recruited should be excluded
			for (auto addr : self->recruitingLocalities) {
				recruitReq.excludeAddresses.emplace_back(AddressExclusion(addr.ip, addr.port));
			}

			TraceEvent("BMRecruiting").detail("State", "Sending request to CC");

			if (!fCandidateWorker.isValid() || fCandidateWorker.isReady() ||
			    recruitReq.excludeAddresses != lastRequest.excludeAddresses) {
				lastRequest = recruitReq;
				// send req to cluster controller to get back a candidate worker we can recruit on
				fCandidateWorker =
				    brokenPromiseToNever(recruitBlobWorker->get().getReply(recruitReq, TaskPriority::BlobManager));
			}

			choose {
				// when we get back a worker we can use, we will try to initialize a blob worker onto that
				// process
				when(RecruitBlobWorkerReply candidateWorker = wait(fCandidateWorker)) {
					self->addActor.send(initializeBlobWorker(self, candidateWorker));
				}

				// when the CC changes, so does the request stream so we need to restart recruiting here
				when(wait(recruitBlobWorker->onChange())) { fCandidateWorker = Future<RecruitBlobWorkerReply>(); }

				// signal used to restart the loop and try to recruit the next blob worker
				when(wait(self->restartRecruiting.onTrigger())) {}
			}
			wait(delay(FLOW_KNOBS->PREVENT_FAST_SPIN_DELAY, TaskPriority::BlobManager));
		} catch (Error& e) {
			if (e.code() != error_code_timed_out) {
				throw;
			}
			TEST(true); // Blob worker recruitment timed out
		}
	}
}

ACTOR Future<Void> blobManager(BlobManagerInterface bmInterf,
                               Reference<AsyncVar<ServerDBInfo> const> dbInfo,
                               int64_t epoch) {
	state BlobManagerData self(deterministicRandom()->randomUniqueID(),
	                           openDBOnServer(dbInfo, TaskPriority::DefaultEndpoint, LockAware::True));

	state Future<Void> collection = actorCollection(self.addActor.getFuture());

	if (BM_DEBUG) {
		printf("Blob manager starting...\n");
	}

	self.epoch = epoch;

	// make sure the epoch hasn't gotten stale
	state Reference<ReadYourWritesTransaction> tr = makeReference<ReadYourWritesTransaction>(self.db);

	tr->setOption(FDBTransactionOptions::ACCESS_SYSTEM_KEYS);
	tr->setOption(FDBTransactionOptions::PRIORITY_SYSTEM_IMMEDIATE);
	try {
		wait(checkManagerLock(tr, &self));
	} catch (Error& e) {
		if (BM_DEBUG) {
			printf("Blob manager lock check got unexpected error %s. Dying...\n", e.name());
		}
		return Void();
	}

	if (BM_DEBUG) {
		printf("Blob manager acquired lock at epoch %lld\n", epoch);
	}

	// although we start the recruiter, we wait until existing workers are ack'd
	auto recruitBlobWorker = IAsyncListener<RequestStream<RecruitBlobWorkerRequest>>::create(
	    dbInfo, [](auto const& info) { return info.clusterInterface.recruitBlobWorker; });
	self.addActor.send(blobWorkerRecruiter(&self, recruitBlobWorker));

	// we need to recover the old blob manager's state (e.g. granule assignments) before
	// before the new blob manager does anything
	wait(recoverBlobManager(&self));

	self.addActor.send(monitorClientRanges(&self));
	self.addActor.send(rangeAssigner(&self));

	if (BUGGIFY) {
		self.addActor.send(chaosRangeMover(&self));
	}

	// TODO probably other things here eventually
	try {
		loop choose {
			when(wait(self.iAmReplaced.getFuture())) {
				if (BM_DEBUG) {
					printf("Blob Manager exiting because it is replaced\n");
				}
				break;
			}
			when(HaltBlobManagerRequest req = waitNext(bmInterf.haltBlobManager.getFuture())) {
				req.reply.send(Void());
				TraceEvent("BlobManagerHalted", bmInterf.id()).detail("ReqID", req.requesterID);
				break;
			}
			when(wait(collection)) {
				TraceEvent("BlobManagerActorCollectionError");
				ASSERT(false);
				throw internal_error();
			}
		}
	} catch (Error& err) {
		TraceEvent("BlobManagerDied", bmInterf.id()).error(err, true);
	}
	return Void();
}

// Test:
// start empty
// DB has [A - B). That should show up in knownBlobRanges and should be in added
// DB has nothing. knownBlobRanges should be empty and [A - B) should be in removed
// DB has [A - B) and [C - D). They should both show up in knownBlobRanges and added.
// DB has [A - D). It should show up coalesced in knownBlobRanges, and [B - C) should be in added.
// DB has [A - C). It should show up coalesced in knownBlobRanges, and [C - D) should be in removed.
// DB has [B - C). It should show up coalesced in knownBlobRanges, and [A - B) should be removed.
// DB has [B - D). It should show up coalesced in knownBlobRanges, and [C - D) should be removed.
// DB has [A - D). It should show up coalesced in knownBlobRanges, and [A - B) should be removed.
// DB has [A - B) and [C - D). They should show up in knownBlobRanges, and [B - C) should be in removed.
<<<<<<< HEAD
// DB has [B - C). It should show up in knownBlobRanges, [B - C) should be in added, and [A - B) and [C - D)
// should be in removed.
TEST_CASE("/blobmanager/updateranges") {
=======
// DB has [B - C). It should show up in knownBlobRanges, [B - C) should be in added, and [A - B) and [C - D) should
// be in removed.
TEST_CASE(":/blobmanager/updateranges") {
>>>>>>> 7fd20a56
	KeyRangeMap<bool> knownBlobRanges(false, normalKeys.end);
	Arena ar;

	VectorRef<KeyRangeRef> added;
	VectorRef<KeyRangeRef> removed;

	StringRef active = LiteralStringRef("1");
	StringRef inactive = StringRef();

	RangeResult dbDataEmpty;
	std::vector<std::pair<KeyRangeRef, bool>> kbrRanges;

	StringRef keyA = StringRef(ar, LiteralStringRef("A"));
	StringRef keyB = StringRef(ar, LiteralStringRef("B"));
	StringRef keyC = StringRef(ar, LiteralStringRef("C"));
	StringRef keyD = StringRef(ar, LiteralStringRef("D"));

	// db data setup
	RangeResult dbDataAB;
	dbDataAB.emplace_back(ar, keyA, active);
	dbDataAB.emplace_back(ar, keyB, inactive);

	RangeResult dbDataAC;
	dbDataAC.emplace_back(ar, keyA, active);
	dbDataAC.emplace_back(ar, keyC, inactive);

	RangeResult dbDataAD;
	dbDataAD.emplace_back(ar, keyA, active);
	dbDataAD.emplace_back(ar, keyD, inactive);

	RangeResult dbDataBC;
	dbDataBC.emplace_back(ar, keyB, active);
	dbDataBC.emplace_back(ar, keyC, inactive);

	RangeResult dbDataBD;
	dbDataBD.emplace_back(ar, keyB, active);
	dbDataBD.emplace_back(ar, keyD, inactive);

	RangeResult dbDataCD;
	dbDataCD.emplace_back(ar, keyC, active);
	dbDataCD.emplace_back(ar, keyD, inactive);

	RangeResult dbDataAB_CD;
	dbDataAB_CD.emplace_back(ar, keyA, active);
	dbDataAB_CD.emplace_back(ar, keyB, inactive);
	dbDataAB_CD.emplace_back(ar, keyC, active);
	dbDataAB_CD.emplace_back(ar, keyD, inactive);

	// key ranges setup
	KeyRangeRef rangeAB = KeyRangeRef(keyA, keyB);
	KeyRangeRef rangeAC = KeyRangeRef(keyA, keyC);
	KeyRangeRef rangeAD = KeyRangeRef(keyA, keyD);

	KeyRangeRef rangeBC = KeyRangeRef(keyB, keyC);
	KeyRangeRef rangeBD = KeyRangeRef(keyB, keyD);

	KeyRangeRef rangeCD = KeyRangeRef(keyC, keyD);

	KeyRangeRef rangeStartToA = KeyRangeRef(normalKeys.begin, keyA);
	KeyRangeRef rangeStartToB = KeyRangeRef(normalKeys.begin, keyB);
	KeyRangeRef rangeStartToC = KeyRangeRef(normalKeys.begin, keyC);
	KeyRangeRef rangeBToEnd = KeyRangeRef(keyB, normalKeys.end);
	KeyRangeRef rangeCToEnd = KeyRangeRef(keyC, normalKeys.end);
	KeyRangeRef rangeDToEnd = KeyRangeRef(keyD, normalKeys.end);

	// actual test

	getRanges(kbrRanges, knownBlobRanges);
	ASSERT(kbrRanges.size() == 1);
	ASSERT(kbrRanges[0].first == normalKeys);
	ASSERT(!kbrRanges[0].second);

	// DB has [A - B)
	kbrRanges.clear();
	added.clear();
	removed.clear();
	updateClientBlobRanges(&knownBlobRanges, dbDataAB, ar, &added, &removed);

	ASSERT(added.size() == 1);
	ASSERT(added[0] == rangeAB);

	ASSERT(removed.size() == 0);

	getRanges(kbrRanges, knownBlobRanges);
	ASSERT(kbrRanges.size() == 3);
	ASSERT(kbrRanges[0].first == rangeStartToA);
	ASSERT(!kbrRanges[0].second);
	ASSERT(kbrRanges[1].first == rangeAB);
	ASSERT(kbrRanges[1].second);
	ASSERT(kbrRanges[2].first == rangeBToEnd);
	ASSERT(!kbrRanges[2].second);

	// DB has nothing
	kbrRanges.clear();
	added.clear();
	removed.clear();
	updateClientBlobRanges(&knownBlobRanges, dbDataEmpty, ar, &added, &removed);

	ASSERT(added.size() == 0);

	ASSERT(removed.size() == 1);
	ASSERT(removed[0] == rangeAB);

	getRanges(kbrRanges, knownBlobRanges);
	ASSERT(kbrRanges[0].first == normalKeys);
	ASSERT(!kbrRanges[0].second);

	// DB has [A - B) and [C - D)
	kbrRanges.clear();
	added.clear();
	removed.clear();
	updateClientBlobRanges(&knownBlobRanges, dbDataAB_CD, ar, &added, &removed);

	ASSERT(added.size() == 2);
	ASSERT(added[0] == rangeAB);
	ASSERT(added[1] == rangeCD);

	ASSERT(removed.size() == 0);

	getRanges(kbrRanges, knownBlobRanges);
	ASSERT(kbrRanges.size() == 5);
	ASSERT(kbrRanges[0].first == rangeStartToA);
	ASSERT(!kbrRanges[0].second);
	ASSERT(kbrRanges[1].first == rangeAB);
	ASSERT(kbrRanges[1].second);
	ASSERT(kbrRanges[2].first == rangeBC);
	ASSERT(!kbrRanges[2].second);
	ASSERT(kbrRanges[3].first == rangeCD);
	ASSERT(kbrRanges[3].second);
	ASSERT(kbrRanges[4].first == rangeDToEnd);
	ASSERT(!kbrRanges[4].second);

	// DB has [A - D)
	kbrRanges.clear();
	added.clear();
	removed.clear();
	updateClientBlobRanges(&knownBlobRanges, dbDataAD, ar, &added, &removed);

	ASSERT(added.size() == 1);
	ASSERT(added[0] == rangeBC);

	ASSERT(removed.size() == 0);

	getRanges(kbrRanges, knownBlobRanges);
	ASSERT(kbrRanges.size() == 3);
	ASSERT(kbrRanges[0].first == rangeStartToA);
	ASSERT(!kbrRanges[0].second);
	ASSERT(kbrRanges[1].first == rangeAD);
	ASSERT(kbrRanges[1].second);
	ASSERT(kbrRanges[2].first == rangeDToEnd);
	ASSERT(!kbrRanges[2].second);

	// DB has [A - C)
	kbrRanges.clear();
	added.clear();
	removed.clear();
	updateClientBlobRanges(&knownBlobRanges, dbDataAC, ar, &added, &removed);

	ASSERT(added.size() == 0);

	ASSERT(removed.size() == 1);
	ASSERT(removed[0] == rangeCD);

	getRanges(kbrRanges, knownBlobRanges);
	ASSERT(kbrRanges.size() == 3);
	ASSERT(kbrRanges[0].first == rangeStartToA);
	ASSERT(!kbrRanges[0].second);
	ASSERT(kbrRanges[1].first == rangeAC);
	ASSERT(kbrRanges[1].second);
	ASSERT(kbrRanges[2].first == rangeCToEnd);
	ASSERT(!kbrRanges[2].second);

	// DB has [B - C)
	kbrRanges.clear();
	added.clear();
	removed.clear();
	updateClientBlobRanges(&knownBlobRanges, dbDataBC, ar, &added, &removed);

	ASSERT(added.size() == 0);

	ASSERT(removed.size() == 1);
	ASSERT(removed[0] == rangeAB);

	getRanges(kbrRanges, knownBlobRanges);
	ASSERT(kbrRanges.size() == 3);
	ASSERT(kbrRanges[0].first == rangeStartToB);
	ASSERT(!kbrRanges[0].second);
	ASSERT(kbrRanges[1].first == rangeBC);
	ASSERT(kbrRanges[1].second);
	ASSERT(kbrRanges[2].first == rangeCToEnd);
	ASSERT(!kbrRanges[2].second);

	// DB has [B - D)
	kbrRanges.clear();
	added.clear();
	removed.clear();
	updateClientBlobRanges(&knownBlobRanges, dbDataBD, ar, &added, &removed);

	ASSERT(added.size() == 1);
	ASSERT(added[0] == rangeCD);

	ASSERT(removed.size() == 0);

	getRanges(kbrRanges, knownBlobRanges);
	ASSERT(kbrRanges.size() == 3);
	ASSERT(kbrRanges[0].first == rangeStartToB);
	ASSERT(!kbrRanges[0].second);
	ASSERT(kbrRanges[1].first == rangeBD);
	ASSERT(kbrRanges[1].second);
	ASSERT(kbrRanges[2].first == rangeDToEnd);
	ASSERT(!kbrRanges[2].second);

	// DB has [A - D)
	kbrRanges.clear();
	added.clear();
	removed.clear();
	updateClientBlobRanges(&knownBlobRanges, dbDataAD, ar, &added, &removed);

	ASSERT(added.size() == 1);
	ASSERT(added[0] == rangeAB);

	ASSERT(removed.size() == 0);

	getRanges(kbrRanges, knownBlobRanges);
	ASSERT(kbrRanges.size() == 3);
	ASSERT(kbrRanges[0].first == rangeStartToA);
	ASSERT(!kbrRanges[0].second);
	ASSERT(kbrRanges[1].first == rangeAD);
	ASSERT(kbrRanges[1].second);
	ASSERT(kbrRanges[2].first == rangeDToEnd);
	ASSERT(!kbrRanges[2].second);

	// DB has [A - B) and [C - D)
	kbrRanges.clear();
	added.clear();
	removed.clear();
	updateClientBlobRanges(&knownBlobRanges, dbDataAB_CD, ar, &added, &removed);

	ASSERT(added.size() == 0);

	ASSERT(removed.size() == 1);
	ASSERT(removed[0] == rangeBC);

	getRanges(kbrRanges, knownBlobRanges);
	ASSERT(kbrRanges.size() == 5);
	ASSERT(kbrRanges[0].first == rangeStartToA);
	ASSERT(!kbrRanges[0].second);
	ASSERT(kbrRanges[1].first == rangeAB);
	ASSERT(kbrRanges[1].second);
	ASSERT(kbrRanges[2].first == rangeBC);
	ASSERT(!kbrRanges[2].second);
	ASSERT(kbrRanges[3].first == rangeCD);
	ASSERT(kbrRanges[3].second);
	ASSERT(kbrRanges[4].first == rangeDToEnd);
	ASSERT(!kbrRanges[4].second);

	// DB has [B - C)
	kbrRanges.clear();
	added.clear();
	removed.clear();
	updateClientBlobRanges(&knownBlobRanges, dbDataBC, ar, &added, &removed);

	ASSERT(added.size() == 1);
	ASSERT(added[0] == rangeBC);

	ASSERT(removed.size() == 2);
	ASSERT(removed[0] == rangeAB);
	ASSERT(removed[1] == rangeCD);

	getRanges(kbrRanges, knownBlobRanges);
	ASSERT(kbrRanges.size() == 3);
	ASSERT(kbrRanges[0].first == rangeStartToB);
	ASSERT(!kbrRanges[0].second);
	ASSERT(kbrRanges[1].first == rangeBC);
	ASSERT(kbrRanges[1].second);
	ASSERT(kbrRanges[2].first == rangeCToEnd);
	ASSERT(!kbrRanges[2].second);

	return Void();
}<|MERGE_RESOLUTION|>--- conflicted
+++ resolved
@@ -1396,15 +1396,9 @@
 // DB has [B - D). It should show up coalesced in knownBlobRanges, and [C - D) should be removed.
 // DB has [A - D). It should show up coalesced in knownBlobRanges, and [A - B) should be removed.
 // DB has [A - B) and [C - D). They should show up in knownBlobRanges, and [B - C) should be in removed.
-<<<<<<< HEAD
-// DB has [B - C). It should show up in knownBlobRanges, [B - C) should be in added, and [A - B) and [C - D)
-// should be in removed.
-TEST_CASE("/blobmanager/updateranges") {
-=======
 // DB has [B - C). It should show up in knownBlobRanges, [B - C) should be in added, and [A - B) and [C - D) should
 // be in removed.
 TEST_CASE(":/blobmanager/updateranges") {
->>>>>>> 7fd20a56
 	KeyRangeMap<bool> knownBlobRanges(false, normalKeys.end);
 	Arena ar;
 
