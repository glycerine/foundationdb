ARG IMAGE_TAG=0.1.24
FROM centos:6

# Clean yum cache, disable default Base repo and enable Vault
RUN yum clean all &&\
  sed -i -e 's/gpgcheck=1/enabled=0/g' /etc/yum.repos.d/CentOS-Base.repo &&\
  sed -i -e 's/enabled=0/enabled=1/g' /etc/yum.repos.d/CentOS-Vault.repo &&\
  sed -i -n '/6.1/q;p' /etc/yum.repos.d/CentOS-Vault.repo &&\
  sed -i -e "s/6\.0/$(cut -d\  -f3 /etc/redhat-release)/g" /etc/yum.repos.d/CentOS-Vault.repo &&\
  yum install -y yum-utils &&\
  yum-config-manager --enable rhel-server-rhscl-7-rpms &&\
  yum -y install centos-release-scl-rh epel-release  \
    http://opensource.wandisco.com/centos/6/git/x86_64/wandisco-git-release-6-1.noarch.rpm &&\
  sed -i -e 's/#baseurl=/baseurl=/g' -e 's/mirror.centos.org/vault.centos.org/g' \
     -e 's/mirrorlist=/#mirrorlist=/g' /etc/yum.repos.d/CentOS-SCLo-scl-rh.repo &&\
  yum clean all

# Install dependencies for developer tools, bindings,\
# documentation, actorcompiler, and packaging tools\
RUN yum -y install devtoolset-8-8.1-1.el6 java-1.8.0-openjdk-devel \
      devtoolset-8-gcc-8.3.1 devtoolset-8-gcc-c++-8.3.1 \
      devtoolset-8-libubsan-devel devtoolset-8-libasan-devel devtoolset-8-valgrind-devel \
      rh-python36-python-devel rh-ruby24 golang python27 rpm-build \
      mono-core debbuild python-pip dos2unix valgrind-devel ccache \
      distcc wget libxslt git lz4 lz4-devel lz4-static &&\
  pip install boto3==1.1.1

USER root

RUN adduser --comment '' fdb && chown fdb /opt

# wget of bintray without forcing UTF-8 encoding results in 403 Forbidden
# Old versions of FDB need boost 1.67
RUN cd /opt/ &&\
    curl -L https://dl.bintray.com/boostorg/release/1.67.0/source/boost_1_67_0.tar.bz2 -o boost_1_67_0.tar.bz2 &&\
    echo "2684c972994ee57fc5632e03bf044746f6eb45d4920c343937a465fd67a5adba  boost_1_67_0.tar.bz2" > boost-sha-67.txt &&\
    sha256sum -c boost-sha-67.txt &&\
    tar -xjf boost_1_67_0.tar.bz2 &&\
    rm -rf boost_1_67_0.tar.bz2 boost-sha-67.txt boost_1_67_0/libs

# install Boost 1.72
# wget of bintray without forcing UTF-8 encoding results in 403 Forbidden
RUN cd /tmp/ &&\
    curl -L https://dl.bintray.com/boostorg/release/1.72.0/source/boost_1_72_0.tar.bz2 -o boost_1_72_0.tar.bz2 &&\
    echo "59c9b274bc451cf91a9ba1dd2c7fdcaf5d60b1b3aa83f2c9fa143417cc660722  boost_1_72_0.tar.bz2" > boost-sha-72.txt &&\
    sha256sum -c boost-sha-72.txt &&\
    tar -xjf boost_1_72_0.tar.bz2 &&\
    cd boost_1_72_0 &&\
    scl enable devtoolset-8 -- ./bootstrap.sh --with-libraries=context &&\
    scl enable devtoolset-8 -- ./b2 link=static cxxflags=-std=c++14 --prefix=/opt/boost_1_72_0 install &&\
    rm -rf boost_1_72_0.tar.bz2 boost-sha-72.txt boost_1_72_0
<<<<<<< HEAD
=======

# jemalloc (needed for FDB after 6.3)
RUN cd /tmp/ &&\
    curl -L https://github.com/jemalloc/jemalloc/releases/download/5.2.1/jemalloc-5.2.1.tar.bz2 -o jemalloc-5.2.1.tar.bz2 &&\
    echo "34330e5ce276099e2e8950d9335db5a875689a4c6a56751ef3b1d8c537f887f6  jemalloc-5.2.1.tar.bz2" > jemalloc-sha.txt &&\
    sha256sum -c jemalloc-sha.txt &&\
    tar --no-same-owner --no-same-permissions -xjf jemalloc-5.2.1.tar.bz2 &&\
    cd jemalloc-5.2.1 &&\
    scl enable devtoolset-8 -- ./configure --enable-static --disable-cxx &&\
    scl enable devtoolset-8 -- make install
>>>>>>> 01304e8c

# install cmake
RUN curl -L https://github.com/Kitware/CMake/releases/download/v3.13.4/cmake-3.13.4-Linux-x86_64.tar.gz -o /tmp/cmake.tar.gz &&\
    echo "563a39e0a7c7368f81bfa1c3aff8b590a0617cdfe51177ddc808f66cc0866c76  /tmp/cmake.tar.gz" > /tmp/cmake-sha.txt &&\
    sha256sum -c /tmp/cmake-sha.txt &&\
    cd /tmp && tar xf cmake.tar.gz &&\
    cp -r cmake-3.13.4-Linux-x86_64/* /usr/local/ &&\
    rm -rf cmake.tar.gz cmake-3.13.4-Linux-x86_64 cmake-sha.txt

# install Ninja
RUN cd /tmp && curl -L https://github.com/ninja-build/ninja/archive/v1.9.0.zip -o ninja.zip &&\
    echo "8e2e654a418373f10c22e4cc9bdbe9baeca8527ace8d572e0b421e9d9b85b7ef  ninja.zip" > /tmp/ninja-sha.txt &&\
    sha256sum -c /tmp/ninja-sha.txt &&\
    unzip ninja.zip && cd ninja-1.9.0 && scl enable devtoolset-8 -- ./configure.py --bootstrap && cp ninja /usr/bin &&\
    cd .. && rm -rf ninja-1.9.0 ninja.zip

# install openssl
RUN cd /tmp && curl -L https://www.openssl.org/source/openssl-1.1.1h.tar.gz -o openssl.tar.gz &&\
    echo "5c9ca8774bd7b03e5784f26ae9e9e6d749c9da2438545077e6b3d755a06595d9  openssl.tar.gz" > openssl-sha.txt &&\
    sha256sum -c openssl-sha.txt && tar -xzf openssl.tar.gz &&\
    cd openssl-1.1.1h && scl enable devtoolset-8 -- ./config CFLAGS="-fPIC -O3" --prefix=/usr/local &&\
    scl enable devtoolset-8 -- make -j`nproc` && scl enable devtoolset-8 -- make -j1 install &&\
    ln -sv /usr/local/lib64/lib*.so.1.1 /usr/lib64/ &&\
    cd /tmp/ && rm -rf /tmp/openssl-1.1.1h /tmp/openssl.tar.gz

# Install toml11
 RUN cd /tmp && curl -L https://github.com/ToruNiina/toml11/archive/v3.4.0.tar.gz > toml.tar.gz &&\
     echo "bc6d733efd9216af8c119d8ac64a805578c79cc82b813e4d1d880ca128bd154d  toml.tar.gz" > toml-sha256.txt &&\
     sha256sum -c toml-sha256.txt &&\
     tar xf toml.tar.gz && rm -rf build && mkdir build && cd build && scl enable devtoolset-8 -- cmake -G Ninja -DCMAKE_BUILD_TYPE=Release -Dtoml11_BUILD_TEST=OFF ../toml11-3.4.0 &&\
     scl enable devtoolset-8 -- cmake --build . --target install && cd / && rm -rf tmp/build && rm -rf tmp/toml11-3.4.0

RUN cd /opt/ && curl -L https://github.com/facebook/rocksdb/archive/v6.10.1.tar.gz -o rocksdb.tar.gz &&\
    echo "d573d2f15cdda883714f7e0bc87b814a8d4a53a82edde558f08f940e905541ee  rocksdb.tar.gz" > rocksdb-sha.txt &&\
    sha256sum -c rocksdb-sha.txt && tar xf rocksdb.tar.gz && rm -rf rocksdb.tar.gz rocksdb-sha.txt

RUN cd /opt/ && curl -L https://github.com/manticoresoftware/manticoresearch/raw/master/misc/junit/ctest2junit.xsl -o ctest2junit.xsl

# Setting this environment variable switches from OpenSSL to BoringSSL
ENV OPENSSL_ROOT_DIR=/opt/boringssl

# install BoringSSL:  TODO: They don't seem to have releases(?)  I picked today's master SHA.
RUN cd /opt &&\
    git clone https://boringssl.googlesource.com/boringssl &&\
    cd boringssl &&\
    git checkout e796cc65025982ed1fb9ef41b3f74e8115092816 &&\
    mkdir build

# ninja doesn't respect CXXFLAGS, and the boringssl CMakeLists doesn't expose an option to define __STDC_FORMAT_MACROS
# also, enable -fPIC.
# this is moderately uglier than creating a patchfile, but easier to maintain.
RUN cd /opt/boringssl &&\
	for f in crypto/fipsmodule/rand/fork_detect_test.cc \
	         include/openssl/bn.h \
		 ssl/test/bssl_shim.cc ; do \
		perl -p -i -e 's/#include <inttypes.h>/#define __STDC_FORMAT_MACROS 1\n#include <inttypes.h>/g;' $f ; \
	done &&\
	perl -p -i -e 's/-Werror/-Werror -fPIC/' CMakeLists.txt &&\
	git diff

RUN cd /opt/boringssl/build &&\
    scl enable devtoolset-8 rh-python36 rh-ruby24 -- cmake -GNinja -DCMAKE_BUILD_TYPE=Release .. &&\
    scl enable devtoolset-8 rh-python36 rh-ruby24 -- ninja &&\
	./ssl/ssl_test &&\
	mkdir -p ../lib && cp crypto/libcrypto.a ssl/libssl.a ../lib

# Localize time zone
ARG TIMEZONEINFO=America/Los_Angeles
RUN rm -f /etc/localtime && ln -s /usr/share/zoneinfo/${TIMEZONEINFO} /etc/localtime

<<<<<<< HEAD
LABEL version=0.1.23
ENV DOCKER_IMAGEVER=0.1.23
=======
LABEL version=${IMAGE_TAG}
ENV DOCKER_IMAGEVER=${IMAGE_TAG}
>>>>>>> 01304e8c
ENV JAVA_HOME=/usr/lib/jvm/java-1.8.0
ENV CC=/opt/rh/devtoolset-8/root/usr/bin/gcc
ENV CXX=/opt/rh/devtoolset-8/root/usr/bin/g++

ENV CCACHE_NOHASHDIR=true
ENV CCACHE_UMASK=0000
ENV CCACHE_SLOPPINESS="file_macro,time_macros,include_file_mtime,include_file_ctime,file_stat_matches"

CMD scl enable devtoolset-8 rh-python36 rh-ruby24 -- bash<|MERGE_RESOLUTION|>--- conflicted
+++ resolved
@@ -49,8 +49,6 @@
     scl enable devtoolset-8 -- ./bootstrap.sh --with-libraries=context &&\
     scl enable devtoolset-8 -- ./b2 link=static cxxflags=-std=c++14 --prefix=/opt/boost_1_72_0 install &&\
     rm -rf boost_1_72_0.tar.bz2 boost-sha-72.txt boost_1_72_0
-<<<<<<< HEAD
-=======
 
 # jemalloc (needed for FDB after 6.3)
 RUN cd /tmp/ &&\
@@ -61,7 +59,6 @@
     cd jemalloc-5.2.1 &&\
     scl enable devtoolset-8 -- ./configure --enable-static --disable-cxx &&\
     scl enable devtoolset-8 -- make install
->>>>>>> 01304e8c
 
 # install cmake
 RUN curl -L https://github.com/Kitware/CMake/releases/download/v3.13.4/cmake-3.13.4-Linux-x86_64.tar.gz -o /tmp/cmake.tar.gz &&\
@@ -132,13 +129,8 @@
 ARG TIMEZONEINFO=America/Los_Angeles
 RUN rm -f /etc/localtime && ln -s /usr/share/zoneinfo/${TIMEZONEINFO} /etc/localtime
 
-<<<<<<< HEAD
-LABEL version=0.1.23
-ENV DOCKER_IMAGEVER=0.1.23
-=======
 LABEL version=${IMAGE_TAG}
 ENV DOCKER_IMAGEVER=${IMAGE_TAG}
->>>>>>> 01304e8c
 ENV JAVA_HOME=/usr/lib/jvm/java-1.8.0
 ENV CC=/opt/rh/devtoolset-8/root/usr/bin/gcc
 ENV CXX=/opt/rh/devtoolset-8/root/usr/bin/g++
