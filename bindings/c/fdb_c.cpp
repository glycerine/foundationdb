/*
 * fdb_c.cpp
 *
 * This source file is part of the FoundationDB open source project
 *
 * Copyright 2013-2022 Apple Inc. and the FoundationDB project authors
 *
 * Licensed under the Apache License, Version 2.0 (the "License");
 * you may not use this file except in compliance with the License.
 * You may obtain a copy of the License at
 *
 *     http://www.apache.org/licenses/LICENSE-2.0
 *
 * Unless required by applicable law or agreed to in writing, software
 * distributed under the License is distributed on an "AS IS" BASIS,
 * WITHOUT WARRANTIES OR CONDITIONS OF ANY KIND, either express or implied.
 * See the License for the specific language governing permissions and
 * limitations under the License.
 */

#include "fdbclient/FDBTypes.h"
#include "flow/ProtocolVersion.h"
#include <cstdint>
#define FDB_API_VERSION 720
#define FDB_INCLUDE_LEGACY_TYPES

#include "fdbclient/CoordinationInterface.h"
#include "fdbclient/MultiVersionTransaction.h"
#include "fdbclient/MultiVersionAssignmentVars.h"
#include "foundationdb/fdb_c.h"
#include "foundationdb/fdb_c_internal.h"

int g_api_version = 0;

/*
 * Our clients might share these ThreadSafe types between threads. It is therefore
 * unsafe to call addRef on them.
 *
 * type mapping:
 *   FDBFuture -> ThreadSingleAssignmentVarBase
 *   FDBResult -> ThreadSingleAssignmentVarBase
 *   FDBDatabase -> IDatabase
 *   FDBTenant -> ITenant
 *   FDBTransaction -> ITransaction
 */
#define TSAVB(f) ((ThreadSingleAssignmentVarBase*)(f))
#define TSAV(T, f) ((ThreadSingleAssignmentVar<T>*)(f))

#define DB(d) ((IDatabase*)d)
#define TENANT(t) ((ITenant*)t)
#define TXN(t) ((ITransaction*)t)

// Legacy (pre API version 610)
#define CLUSTER(c) ((char*)c)

/*
 * While we could just use the MultiVersionApi instance directly, this #define allows us to swap in any other IClientApi
 * instance (e.g. from ThreadSafeApi)
 */
#define API ((IClientApi*)MultiVersionApi::api)

/* This must be true so that we can return the data pointer of a
   Standalone<RangeResultRef> as an array of FDBKeyValue. */
static_assert(sizeof(FDBKeyValue) == sizeof(KeyValueRef), "FDBKeyValue / KeyValueRef size mismatch");

#define TSAV_ERROR(type, error) ((FDBFuture*)(ThreadFuture<type>(error())).extractPtr())

extern "C" DLLEXPORT const char* fdb_get_error(fdb_error_t code) {
	return Error::fromUnvalidatedCode(code).what();
}

extern "C" DLLEXPORT fdb_bool_t fdb_error_predicate(int predicate_test, fdb_error_t code) {
	if (predicate_test == FDBErrorPredicates::RETRYABLE) {
		return fdb_error_predicate(FDBErrorPredicates::MAYBE_COMMITTED, code) ||
		       fdb_error_predicate(FDBErrorPredicates::RETRYABLE_NOT_COMMITTED, code);
	}
	if (predicate_test == FDBErrorPredicates::MAYBE_COMMITTED) {
		return code == error_code_commit_unknown_result || code == error_code_cluster_version_changed;
	}
	if (predicate_test == FDBErrorPredicates::RETRYABLE_NOT_COMMITTED) {
		return code == error_code_not_committed || code == error_code_transaction_too_old ||
		       code == error_code_future_version || code == error_code_database_locked ||
		       code == error_code_proxy_memory_limit_exceeded || code == error_code_batch_transaction_throttled ||
		       code == error_code_process_behind || code == error_code_tag_throttled ||
		       code == error_code_unknown_tenant;
	}
	return false;
}

#define RETURN_FUTURE_ON_ERROR(return_type, code_to_run)                                                               \
	try {                                                                                                              \
		code_to_run                                                                                                    \
	} catch (Error & e) {                                                                                              \
		if (e.code() <= 0)                                                                                             \
			return ((FDBFuture*)(ThreadFuture<return_type>(internal_error())).extractPtr());                           \
		else                                                                                                           \
			return ((FDBFuture*)(ThreadFuture<return_type>(e)).extractPtr());                                          \
	} catch (...) {                                                                                                    \
		return ((FDBFuture*)(ThreadFuture<return_type>(unknown_error())).extractPtr());                                \
	}

#define RETURN_RESULT_ON_ERROR(return_type, code_to_run)                                                               \
	try {                                                                                                              \
		code_to_run                                                                                                    \
	} catch (Error & e) {                                                                                              \
		if (e.code() <= 0)                                                                                             \
			return ((FDBResult*)(ThreadResult<return_type>(internal_error())).extractPtr());                           \
		else                                                                                                           \
			return ((FDBResult*)(ThreadResult<return_type>(e)).extractPtr());                                          \
	} catch (...) {                                                                                                    \
		return ((FDBResult*)(ThreadResult<return_type>(unknown_error())).extractPtr());                                \
	}

#define RETURN_ON_ERROR(code_to_run)                                                                                   \
	try {                                                                                                              \
		code_to_run                                                                                                    \
	} catch (Error & e) {                                                                                              \
		if (e.code() <= 0)                                                                                             \
			return internal_error().code();                                                                            \
		else                                                                                                           \
			return e.code();                                                                                           \
	} catch (...) {                                                                                                    \
		return error_code_unknown_error;                                                                               \
	}

#define CATCH_AND_RETURN(code_to_run)                                                                                  \
	RETURN_ON_ERROR(code_to_run);                                                                                      \
	return error_code_success;

#define CATCH_AND_DIE(code_to_run)                                                                                     \
	try {                                                                                                              \
		code_to_run                                                                                                    \
	} catch (Error & e) {                                                                                              \
		fprintf(stderr, "Unexpected FDB error %d\n", e.code());                                                        \
		abort();                                                                                                       \
	} catch (...) {                                                                                                    \
		fprintf(stderr, "Unexpected FDB unknown error\n");                                                             \
		abort();                                                                                                       \
	}

extern "C" DLLEXPORT fdb_error_t fdb_network_set_option(FDBNetworkOption option,
                                                        uint8_t const* value,
                                                        int value_length) {
	CATCH_AND_RETURN(API->setNetworkOption((FDBNetworkOptions::Option)option,
	                                       value ? StringRef(value, value_length) : Optional<StringRef>()););
}

fdb_error_t fdb_setup_network_impl() {
	CATCH_AND_RETURN(API->setupNetwork(););
}

fdb_error_t fdb_setup_network_v13(const char* localAddress) {
	fdb_error_t errorCode =
	    fdb_network_set_option(FDB_NET_OPTION_LOCAL_ADDRESS, (uint8_t const*)localAddress, strlen(localAddress));
	if (errorCode != 0)
		return errorCode;

	return fdb_setup_network_impl();
}

extern "C" DLLEXPORT fdb_error_t fdb_run_network() {
	CATCH_AND_RETURN(API->runNetwork(););
}

extern "C" DLLEXPORT fdb_error_t fdb_stop_network() {
	CATCH_AND_RETURN(API->stopNetwork(););
}

extern "C" DLLEXPORT fdb_error_t fdb_add_network_thread_completion_hook(void (*hook)(void*), void* hook_parameter) {
	CATCH_AND_RETURN(API->addNetworkThreadCompletionHook(hook, hook_parameter););
}

extern "C" DLLEXPORT void fdb_future_cancel(FDBFuture* f) {
	CATCH_AND_DIE(TSAVB(f)->addref(); TSAVB(f)->cancel(););
}

extern "C" DLLEXPORT void fdb_future_release_memory(FDBFuture* f) {
	CATCH_AND_DIE(TSAVB(f)->releaseMemory(););
}

extern "C" DLLEXPORT void fdb_future_destroy(FDBFuture* f) {
	CATCH_AND_DIE(TSAVB(f)->cancel(););
}

extern "C" DLLEXPORT fdb_error_t fdb_future_block_until_ready(FDBFuture* f) {
	CATCH_AND_RETURN(TSAVB(f)->blockUntilReadyCheckOnMainThread(););
}

fdb_bool_t fdb_future_is_error_v22(FDBFuture* f) {
	return TSAVB(f)->isError();
}

extern "C" DLLEXPORT fdb_bool_t fdb_future_is_ready(FDBFuture* f) {
	return TSAVB(f)->isReady();
}

class CAPICallback final : public ThreadCallback {
public:
	CAPICallback(void (*callbackf)(FDBFuture*, void*), FDBFuture* f, void* userdata)
	  : callbackf(callbackf), f(f), userdata(userdata) {}

	bool canFire(int notMadeActive) const override { return true; }
	void fire(const Void& unused, int& userParam) override {
		(*callbackf)(f, userdata);
		delete this;
	}
	void error(const Error&, int& userParam) override {
		(*callbackf)(f, userdata);
		delete this;
	}

private:
	void (*callbackf)(FDBFuture*, void*);
	FDBFuture* f;
	void* userdata;
};

extern "C" DLLEXPORT fdb_error_t fdb_future_set_callback(FDBFuture* f,
                                                         void (*callbackf)(FDBFuture*, void*),
                                                         void* userdata) {
	CAPICallback* cb = new CAPICallback(callbackf, f, userdata);
	int ignore;
	CATCH_AND_RETURN(TSAVB(f)->callOrSetAsCallback(cb, ignore, 0););
}

fdb_error_t fdb_future_get_error_impl(FDBFuture* f) {
	return TSAVB(f)->getErrorCode();
}

fdb_error_t fdb_future_get_error_v22(FDBFuture* f, const char** description) {
	if (!(TSAVB(f)->isError()))
		return error_code_future_not_error;
	if (description)
		*description = TSAVB(f)->error.what();
	return TSAVB(f)->error.code();
}

fdb_error_t fdb_future_get_version_v619(FDBFuture* f, int64_t* out_version) {
	CATCH_AND_RETURN(*out_version = TSAV(Version, f)->get(););
}

extern "C" DLLEXPORT fdb_error_t fdb_future_get_int64(FDBFuture* f, int64_t* out_value) {
	CATCH_AND_RETURN(*out_value = TSAV(int64_t, f)->get(););
}

extern "C" DLLEXPORT fdb_error_t fdb_future_get_uint64(FDBFuture* f, uint64_t* out) {
	CATCH_AND_RETURN(*out = TSAV(uint64_t, f)->get(););
}

extern "C" DLLEXPORT fdb_error_t fdb_future_get_key(FDBFuture* f, uint8_t const** out_key, int* out_key_length) {
	CATCH_AND_RETURN(KeyRef key = TSAV(Key, f)->get(); *out_key = key.begin(); *out_key_length = key.size(););
}

fdb_error_t fdb_future_get_cluster_v609(FDBFuture* f, FDBCluster** out_cluster) {
	CATCH_AND_RETURN(*out_cluster = (FDBCluster*)((TSAV(char*, f)->get())););
}

fdb_error_t fdb_future_get_database_v609(FDBFuture* f, FDBDatabase** out_database) {
	CATCH_AND_RETURN(*out_database = (FDBDatabase*)((TSAV(Reference<IDatabase>, f)->get()).extractPtr()););
}

extern "C" DLLEXPORT fdb_error_t fdb_future_get_value(FDBFuture* f,
                                                      fdb_bool_t* out_present,
                                                      uint8_t const** out_value,
                                                      int* out_value_length) {
	CATCH_AND_RETURN(Optional<Value> v = TSAV(Optional<Value>, f)->get(); *out_present = v.present();
	                 if (*out_present) {
		                 *out_value = v.get().begin();
		                 *out_value_length = v.get().size();
	                 });
}

fdb_error_t fdb_future_get_keyvalue_array_impl(FDBFuture* f,
                                               FDBKeyValue const** out_kv,
                                               int* out_count,
                                               fdb_bool_t* out_more) {
	CATCH_AND_RETURN(Standalone<RangeResultRef> rrr = TSAV(Standalone<RangeResultRef>, f)->get();
	                 *out_kv = (FDBKeyValue*)rrr.begin();
	                 *out_count = rrr.size();
	                 *out_more = rrr.more;);
}

fdb_error_t fdb_future_get_keyvalue_array_v13(FDBFuture* f, FDBKeyValue const** out_kv, int* out_count) {
	CATCH_AND_RETURN(Standalone<RangeResultRef> rrr = TSAV(Standalone<RangeResultRef>, f)->get();
	                 *out_kv = (FDBKeyValue*)rrr.begin();
	                 *out_count = rrr.size(););
}

extern "C" DLLEXPORT fdb_error_t fdb_future_get_mappedkeyvalue_array(FDBFuture* f,
                                                                     FDBMappedKeyValue const** out_kvm,
                                                                     int* out_count,
                                                                     fdb_bool_t* out_more) {
	CATCH_AND_RETURN(Standalone<MappedRangeResultRef> rrr = TSAV(Standalone<MappedRangeResultRef>, f)->get();
	                 *out_kvm = (FDBMappedKeyValue*)rrr.begin();
	                 *out_count = rrr.size();
	                 *out_more = rrr.more;);
}

extern "C" DLLEXPORT fdb_error_t fdb_future_get_shared_state(FDBFuture* f, DatabaseSharedState** outPtr) {
	CATCH_AND_RETURN(*outPtr = (DatabaseSharedState*)((TSAV(DatabaseSharedState*, f)->get())););
}

extern "C" DLLEXPORT fdb_error_t fdb_future_get_string_array(FDBFuture* f, const char*** out_strings, int* out_count) {
	CATCH_AND_RETURN(Standalone<VectorRef<const char*>> na = TSAV(Standalone<VectorRef<const char*>>, f)->get();
	                 *out_strings = (const char**)na.begin();
	                 *out_count = na.size(););
}

extern "C" DLLEXPORT fdb_error_t fdb_future_get_keyrange_array(FDBFuture* f,
                                                               FDBKeyRange const** out_ranges,
                                                               int* out_count) {
	CATCH_AND_RETURN(Standalone<VectorRef<KeyRangeRef>> na = TSAV(Standalone<VectorRef<KeyRangeRef>>, f)->get();
	                 *out_ranges = (FDBKeyRange*)na.begin();
	                 *out_count = na.size(););
}

extern "C" DLLEXPORT fdb_error_t fdb_future_get_key_array(FDBFuture* f, FDBKey const** out_key_array, int* out_count) {
	CATCH_AND_RETURN(Standalone<VectorRef<KeyRef>> na = TSAV(Standalone<VectorRef<KeyRef>>, f)->get();
	                 *out_key_array = (FDBKey*)na.begin();
	                 *out_count = na.size(););
}

extern "C" DLLEXPORT void fdb_result_destroy(FDBResult* r) {
	CATCH_AND_DIE(TSAVB(r)->cancel(););
}

fdb_error_t fdb_result_get_keyvalue_array(FDBResult* r,
                                          FDBKeyValue const** out_kv,
                                          int* out_count,
                                          fdb_bool_t* out_more) {
	CATCH_AND_RETURN(RangeResult rr = TSAV(RangeResult, r)->get(); *out_kv = (FDBKeyValue*)rr.begin();
	                 *out_count = rr.size();
	                 *out_more = rr.more;);
}

FDBFuture* fdb_create_cluster_v609(const char* cluster_file_path) {
	char* path;
	if (cluster_file_path) {
		path = new char[strlen(cluster_file_path) + 1];
		strcpy(path, cluster_file_path);
	} else {
		path = new char[1];
		path[0] = '\0';
	}
	return (FDBFuture*)ThreadFuture<char*>(path).extractPtr();
}

fdb_error_t fdb_cluster_set_option_v609(FDBCluster* c,
                                        FDBClusterOption option,
                                        uint8_t const* value,
                                        int value_length) {
	// There are no cluster options
	return error_code_success;
}

void fdb_cluster_destroy_v609(FDBCluster* c) {
	CATCH_AND_DIE(delete[] CLUSTER(c););
}

// This exists so that fdb_cluster_create_database doesn't need to call the public symbol fdb_create_database.
// If it does and this is an external client loaded though the multi-version API, then it may inadvertently call
// the version of the function in the primary library if it was loaded into the global symbols.
fdb_error_t fdb_create_database_impl(const char* cluster_file_path, FDBDatabase** out_database) {
	CATCH_AND_RETURN(*out_database =
	                     (FDBDatabase*)API->createDatabase(ClusterConnectionFile::openOrDefault(cluster_file_path))
	                         .extractPtr(););
}

FDBFuture* fdb_cluster_create_database_v609(FDBCluster* c, uint8_t const* db_name, int db_name_length) {
	if (strncmp((const char*)db_name, "DB", db_name_length) != 0) {
		return (FDBFuture*)ThreadFuture<Reference<IDatabase>>(invalid_database_name()).extractPtr();
	}

	FDBDatabase* db;
	fdb_error_t err = fdb_create_database_impl(CLUSTER(c), &db);
	if (err) {
		return (FDBFuture*)ThreadFuture<Reference<IDatabase>>(Error(err)).extractPtr();
	}

	return (FDBFuture*)ThreadFuture<Reference<IDatabase>>(Reference<IDatabase>(DB(db))).extractPtr();
}

extern "C" DLLEXPORT fdb_error_t fdb_create_database(const char* cluster_file_path, FDBDatabase** out_database) {
	return fdb_create_database_impl(cluster_file_path, out_database);
}

extern "C" DLLEXPORT fdb_error_t fdb_create_database_from_connection_string(const char* connection_string,
                                                                            FDBDatabase** out_database) {
<<<<<<< HEAD
	CATCH_AND_RETURN(*out_database = (FDBDatabase*)API
	                                     ->createDatabase(makeReference<ClusterConnectionMemoryRecord>(
	                                         ClusterConnectionString(connection_string)))
	                                     .extractPtr(););
=======
	CATCH_AND_RETURN(*out_database =
	                     (FDBDatabase*)API->createDatabaseFromConnectionString(connection_string).extractPtr(););
>>>>>>> fa0c3249
}

extern "C" DLLEXPORT fdb_error_t fdb_database_set_option(FDBDatabase* d,
                                                         FDBDatabaseOption option,
                                                         uint8_t const* value,
                                                         int value_length) {
	CATCH_AND_RETURN(DB(d)->setOption((FDBDatabaseOptions::Option)option,
	                                  value ? StringRef(value, value_length) : Optional<StringRef>()););
}

extern "C" DLLEXPORT void fdb_database_destroy(FDBDatabase* d) {
	CATCH_AND_DIE(DB(d)->delref(););
}

extern "C" DLLEXPORT fdb_error_t fdb_database_open_tenant(FDBDatabase* d,
                                                          uint8_t const* tenant_name,
                                                          int tenant_name_length,
                                                          FDBTenant** out_tenant) {
	CATCH_AND_RETURN(*out_tenant =
	                     (FDBTenant*)DB(d)->openTenant(TenantNameRef(tenant_name, tenant_name_length)).extractPtr(););
}

extern "C" DLLEXPORT fdb_error_t fdb_database_create_transaction(FDBDatabase* d, FDBTransaction** out_transaction) {
	CATCH_AND_RETURN(Reference<ITransaction> tr = DB(d)->createTransaction();
	                 if (g_api_version <= 15) tr->setOption(FDBTransactionOptions::ACCESS_SYSTEM_KEYS);
	                 *out_transaction = (FDBTransaction*)tr.extractPtr(););
}

extern "C" DLLEXPORT FDBFuture* fdb_database_reboot_worker(FDBDatabase* db,
                                                           uint8_t const* address,
                                                           int address_length,
                                                           fdb_bool_t check,
                                                           int duration) {
	return (FDBFuture*)(DB(db)->rebootWorker(StringRef(address, address_length), check, duration).extractPtr());
}

extern "C" DLLEXPORT FDBFuture* fdb_database_force_recovery_with_data_loss(FDBDatabase* db,
                                                                           uint8_t const* dcid,
                                                                           int dcid_length) {
	return (FDBFuture*)(DB(db)->forceRecoveryWithDataLoss(StringRef(dcid, dcid_length)).extractPtr());
}

extern "C" DLLEXPORT FDBFuture* fdb_database_create_snapshot(FDBDatabase* db,
                                                             uint8_t const* uid,
                                                             int uid_length,
                                                             uint8_t const* snap_command,
                                                             int snap_command_length) {
	return (FDBFuture*)(DB(db)
	                        ->createSnapshot(StringRef(uid, uid_length), StringRef(snap_command, snap_command_length))
	                        .extractPtr());
}

extern "C" DLLEXPORT FDBFuture* fdb_database_create_shared_state(FDBDatabase* db) {
	return (FDBFuture*)(DB(db)->createSharedState().extractPtr());
}

extern "C" DLLEXPORT void fdb_database_set_shared_state(FDBDatabase* db, DatabaseSharedState* p) {
	try {
		DB(db)->setSharedState(p);
	} catch (...) {
	}
}

// Get network thread busyness (updated every 1s)
// A value of 0 indicates that the client is more or less idle
// A value of 1 (or more) indicates that the client is saturated
extern "C" DLLEXPORT double fdb_database_get_main_thread_busyness(FDBDatabase* d) {
	return DB(d)->getMainThreadBusyness();
}

// Returns the protocol version reported by the coordinator this client is connected to
// If an expected version is non-zero, the future won't return until the protocol version is different than expected
// Note: this will never return if the server is running a protocol from FDB 5.0 or older
extern "C" DLLEXPORT FDBFuture* fdb_database_get_server_protocol(FDBDatabase* db, uint64_t expected_version) {
	Optional<ProtocolVersion> expected;
	if (expected_version > 0) {
		expected = ProtocolVersion(expected_version);
	}

	return (
	    FDBFuture*)(mapThreadFuture<ProtocolVersion,
	                                uint64_t>(DB(db)->getServerProtocol(expected), [](ErrorOr<ProtocolVersion> result) {
		                return result.map<uint64_t>([](ProtocolVersion pv) { return pv.versionWithFlags(); });
	                }).extractPtr());
}

extern "C" DLLEXPORT FDBFuture* fdb_database_purge_blob_granules(FDBDatabase* db,
                                                                 uint8_t const* begin_key_name,
                                                                 int begin_key_name_length,
                                                                 uint8_t const* end_key_name,
                                                                 int end_key_name_length,
                                                                 int64_t purge_version,
                                                                 fdb_bool_t force) {
	return (FDBFuture*)(DB(db)
	                        ->purgeBlobGranules(KeyRangeRef(StringRef(begin_key_name, begin_key_name_length),
	                                                        StringRef(end_key_name, end_key_name_length)),
	                                            purge_version,
	                                            force)
	                        .extractPtr());
}
extern "C" DLLEXPORT FDBFuture* fdb_database_wait_purge_granules_complete(FDBDatabase* db,
                                                                          uint8_t const* purge_key_name,
                                                                          int purge_key_name_length) {
	return (
	    FDBFuture*)(DB(db)->waitPurgeGranulesComplete(StringRef(purge_key_name, purge_key_name_length)).extractPtr());
}

extern "C" DLLEXPORT fdb_error_t fdb_tenant_create_transaction(FDBTenant* tenant, FDBTransaction** out_transaction) {
	CATCH_AND_RETURN(*out_transaction = (FDBTransaction*)TENANT(tenant)->createTransaction().extractPtr(););
}

extern "C" DLLEXPORT FDBFuture* fdb_tenant_purge_blob_granules(FDBTenant* tenant,
                                                               uint8_t const* begin_key_name,
                                                               int begin_key_name_length,
                                                               uint8_t const* end_key_name,
                                                               int end_key_name_length,
                                                               int64_t purge_version,
                                                               fdb_bool_t force) {
	return (FDBFuture*)(TENANT(tenant)
	                        ->purgeBlobGranules(KeyRangeRef(StringRef(begin_key_name, begin_key_name_length),
	                                                        StringRef(end_key_name, end_key_name_length)),
	                                            purge_version,
	                                            force)
	                        .extractPtr());
}
extern "C" DLLEXPORT FDBFuture* fdb_tenant_wait_purge_granules_complete(FDBTenant* tenant,
                                                                        uint8_t const* purge_key_name,
                                                                        int purge_key_name_length) {
	return (FDBFuture*)(TENANT(tenant)
	                        ->waitPurgeGranulesComplete(StringRef(purge_key_name, purge_key_name_length))
	                        .extractPtr());
}

extern "C" DLLEXPORT void fdb_tenant_destroy(FDBTenant* tenant) {
	try {
		TENANT(tenant)->delref();
	} catch (...) {
	}
}

extern "C" DLLEXPORT void fdb_transaction_destroy(FDBTransaction* tr) {
	try {
		TXN(tr)->delref();
	} catch (...) {
	}
}

extern "C" DLLEXPORT void fdb_transaction_cancel(FDBTransaction* tr) {
	CATCH_AND_DIE(TXN(tr)->cancel(););
}

extern "C" DLLEXPORT void fdb_transaction_set_read_version(FDBTransaction* tr, int64_t version) {
	CATCH_AND_DIE(TXN(tr)->setVersion(version););
}

extern "C" DLLEXPORT FDBFuture* fdb_transaction_get_read_version(FDBTransaction* tr) {
	return (FDBFuture*)(TXN(tr)->getReadVersion().extractPtr());
}

FDBFuture* fdb_transaction_get_impl(FDBTransaction* tr,
                                    uint8_t const* key_name,
                                    int key_name_length,
                                    fdb_bool_t snapshot) {
	return (FDBFuture*)(TXN(tr)->get(KeyRef(key_name, key_name_length), snapshot).extractPtr());
}

FDBFuture* fdb_transaction_get_v13(FDBTransaction* tr, uint8_t const* key_name, int key_name_length) {
	return fdb_transaction_get_impl(tr, key_name, key_name_length, 0);
}

FDBFuture* fdb_transaction_get_key_impl(FDBTransaction* tr,
                                        uint8_t const* key_name,
                                        int key_name_length,
                                        fdb_bool_t or_equal,
                                        int offset,
                                        fdb_bool_t snapshot) {
	return (FDBFuture*)(TXN(tr)
	                        ->getKey(KeySelectorRef(KeyRef(key_name, key_name_length), or_equal, offset), snapshot)
	                        .extractPtr());
}

FDBFuture* fdb_transaction_get_key_v13(FDBTransaction* tr,
                                       uint8_t const* key_name,
                                       int key_name_length,
                                       fdb_bool_t or_equal,
                                       int offset) {
	return fdb_transaction_get_key_impl(tr, key_name, key_name_length, or_equal, offset, false);
}

extern "C" DLLEXPORT FDBFuture* fdb_transaction_get_addresses_for_key(FDBTransaction* tr,
                                                                      uint8_t const* key_name,
                                                                      int key_name_length) {
	return (FDBFuture*)(TXN(tr)->getAddressesForKey(KeyRef(key_name, key_name_length)).extractPtr());
}

// Set to the actual limit, target_bytes, and reverse.
FDBFuture* validate_and_update_parameters(int& limit,
                                          int& target_bytes,
                                          FDBStreamingMode mode,
                                          int iteration,
                                          fdb_bool_t& reverse) {
	/* This method may be called with a runtime API version of 13, in
	   which negative row limits are a reverse range read */
	if (g_api_version <= 13 && limit < 0) {
		limit = -limit;
		reverse = true;
	}

	/* Zero at the C API maps to "infinity" at lower levels */
	if (!limit)
		limit = GetRangeLimits::ROW_LIMIT_UNLIMITED;
	if (!target_bytes)
		target_bytes = GetRangeLimits::BYTE_LIMIT_UNLIMITED;

	/* Unlimited/unlimited with mode _EXACT isn't permitted */
	if (limit == GetRangeLimits::ROW_LIMIT_UNLIMITED && target_bytes == GetRangeLimits::BYTE_LIMIT_UNLIMITED &&
	    mode == FDB_STREAMING_MODE_EXACT)
		return TSAV_ERROR(Standalone<RangeResultRef>, exact_mode_without_limits);

	/* _ITERATOR mode maps to one of the known streaming modes
	   depending on iteration */
	const int mode_bytes_array[] = { GetRangeLimits::BYTE_LIMIT_UNLIMITED, 256, 1000, 4096, 80000 };

	/* The progression used for FDB_STREAMING_MODE_ITERATOR.
	   Goes 1.5 * previous. */
	static const int iteration_progression[] = { 4096, 6144, 9216, 13824, 20736, 31104, 46656, 69984, 80000, 120000 };

	/* length(iteration_progression) */
	static const int max_iteration = sizeof(iteration_progression) / sizeof(int);

	if (mode == FDB_STREAMING_MODE_WANT_ALL)
		mode = FDB_STREAMING_MODE_SERIAL;

	int mode_bytes;
	if (mode == FDB_STREAMING_MODE_ITERATOR) {
		if (iteration <= 0)
			return TSAV_ERROR(Standalone<RangeResultRef>, client_invalid_operation);

		iteration = std::min(iteration, max_iteration);
		mode_bytes = iteration_progression[iteration - 1];
	} else if (mode >= 0 && mode <= FDB_STREAMING_MODE_SERIAL)
		mode_bytes = mode_bytes_array[mode];
	else
		return TSAV_ERROR(Standalone<RangeResultRef>, client_invalid_operation);

	if (target_bytes == GetRangeLimits::BYTE_LIMIT_UNLIMITED)
		target_bytes = mode_bytes;
	else if (mode_bytes != GetRangeLimits::BYTE_LIMIT_UNLIMITED)
		target_bytes = std::min(target_bytes, mode_bytes);

	return nullptr;
}

FDBFuture* fdb_transaction_get_range_impl(FDBTransaction* tr,
                                          uint8_t const* begin_key_name,
                                          int begin_key_name_length,
                                          fdb_bool_t begin_or_equal,
                                          int begin_offset,
                                          uint8_t const* end_key_name,
                                          int end_key_name_length,
                                          fdb_bool_t end_or_equal,
                                          int end_offset,
                                          int limit,
                                          int target_bytes,
                                          FDBStreamingMode mode,
                                          int iteration,
                                          fdb_bool_t snapshot,
                                          fdb_bool_t reverse) {
	FDBFuture* r = validate_and_update_parameters(limit, target_bytes, mode, iteration, reverse);
	if (r != nullptr)
		return r;
	return (
	    FDBFuture*)(TXN(tr)
	                    ->getRange(
	                        KeySelectorRef(KeyRef(begin_key_name, begin_key_name_length), begin_or_equal, begin_offset),
	                        KeySelectorRef(KeyRef(end_key_name, end_key_name_length), end_or_equal, end_offset),
	                        GetRangeLimits(limit, target_bytes),
	                        snapshot,
	                        reverse)
	                    .extractPtr());
}

extern "C" DLLEXPORT FDBFuture* fdb_transaction_get_mapped_range(FDBTransaction* tr,
                                                                 uint8_t const* begin_key_name,
                                                                 int begin_key_name_length,
                                                                 fdb_bool_t begin_or_equal,
                                                                 int begin_offset,
                                                                 uint8_t const* end_key_name,
                                                                 int end_key_name_length,
                                                                 fdb_bool_t end_or_equal,
                                                                 int end_offset,
                                                                 uint8_t const* mapper_name,
                                                                 int mapper_name_length,
                                                                 int limit,
                                                                 int target_bytes,
                                                                 FDBStreamingMode mode,
                                                                 int iteration,
                                                                 int matchIndex,
                                                                 fdb_bool_t snapshot,
                                                                 fdb_bool_t reverse) {
	FDBFuture* r = validate_and_update_parameters(limit, target_bytes, mode, iteration, reverse);
	if (r != nullptr)
		return r;
	return (
	    FDBFuture*)(TXN(tr)
	                    ->getMappedRange(
	                        KeySelectorRef(KeyRef(begin_key_name, begin_key_name_length), begin_or_equal, begin_offset),
	                        KeySelectorRef(KeyRef(end_key_name, end_key_name_length), end_or_equal, end_offset),
	                        StringRef(mapper_name, mapper_name_length),
	                        GetRangeLimits(limit, target_bytes),
	                        matchIndex,
	                        snapshot,
	                        reverse)
	                    .extractPtr());
}

FDBFuture* fdb_transaction_get_range_selector_v13(FDBTransaction* tr,
                                                  uint8_t const* begin_key_name,
                                                  int begin_key_name_length,
                                                  fdb_bool_t begin_or_equal,
                                                  int begin_offset,
                                                  uint8_t const* end_key_name,
                                                  int end_key_name_length,
                                                  fdb_bool_t end_or_equal,
                                                  int end_offset,
                                                  int limit) {
	return fdb_transaction_get_range_impl(tr,
	                                      begin_key_name,
	                                      begin_key_name_length,
	                                      begin_or_equal,
	                                      begin_offset,
	                                      end_key_name,
	                                      end_key_name_length,
	                                      end_or_equal,
	                                      end_offset,
	                                      limit,
	                                      0,
	                                      FDB_STREAMING_MODE_EXACT,
	                                      0,
	                                      false,
	                                      false);
}

FDBFuture* fdb_transaction_get_range_v13(FDBTransaction* tr,
                                         uint8_t const* begin_key_name,
                                         int begin_key_name_length,
                                         uint8_t const* end_key_name,
                                         int end_key_name_length,
                                         int limit) {
	return fdb_transaction_get_range_selector_v13(
	    tr,
	    FDB_KEYSEL_FIRST_GREATER_OR_EQUAL(begin_key_name, begin_key_name_length),
	    FDB_KEYSEL_FIRST_GREATER_OR_EQUAL(end_key_name, end_key_name_length),
	    limit);
}

extern "C" DLLEXPORT void fdb_transaction_set(FDBTransaction* tr,
                                              uint8_t const* key_name,
                                              int key_name_length,
                                              uint8_t const* value,
                                              int value_length) {
	CATCH_AND_DIE(TXN(tr)->set(KeyRef(key_name, key_name_length), ValueRef(value, value_length)););
}

extern "C" DLLEXPORT void fdb_transaction_atomic_op(FDBTransaction* tr,
                                                    uint8_t const* key_name,
                                                    int key_name_length,
                                                    uint8_t const* param,
                                                    int param_length,
                                                    FDBMutationType operation_type) {
	CATCH_AND_DIE(TXN(tr)->atomicOp(
	    KeyRef(key_name, key_name_length), ValueRef(param, param_length), (FDBMutationTypes::Option)operation_type););
}

extern "C" DLLEXPORT void fdb_transaction_clear(FDBTransaction* tr, uint8_t const* key_name, int key_name_length) {
	CATCH_AND_DIE(TXN(tr)->clear(KeyRef(key_name, key_name_length)););
}

extern "C" DLLEXPORT void fdb_transaction_clear_range(FDBTransaction* tr,
                                                      uint8_t const* begin_key_name,
                                                      int begin_key_name_length,
                                                      uint8_t const* end_key_name,
                                                      int end_key_name_length) {
	CATCH_AND_DIE(
	    TXN(tr)->clear(KeyRef(begin_key_name, begin_key_name_length), KeyRef(end_key_name, end_key_name_length)););
}

extern "C" DLLEXPORT FDBFuture* fdb_transaction_watch(FDBTransaction* tr,
                                                      uint8_t const* key_name,
                                                      int key_name_length) {
	return (FDBFuture*)(TXN(tr)->watch(KeyRef(key_name, key_name_length)).extractPtr());
}

extern "C" DLLEXPORT FDBFuture* fdb_transaction_commit(FDBTransaction* tr) {
	return (FDBFuture*)(TXN(tr)->commit().extractPtr());
}

extern "C" DLLEXPORT fdb_error_t fdb_transaction_get_committed_version(FDBTransaction* tr, int64_t* out_version) {
	CATCH_AND_RETURN(*out_version = TXN(tr)->getCommittedVersion(););
}

extern "C" DLLEXPORT FDBFuture* fdb_transaction_get_approximate_size(FDBTransaction* tr) {
	return (FDBFuture*)TXN(tr)->getApproximateSize().extractPtr();
}

extern "C" DLLEXPORT FDBFuture* fdb_transaction_get_versionstamp(FDBTransaction* tr) {
	return (FDBFuture*)(TXN(tr)->getVersionstamp().extractPtr());
}

fdb_error_t fdb_transaction_set_option_impl(FDBTransaction* tr,
                                            FDBTransactionOption option,
                                            uint8_t const* value,
                                            int value_length) {
	CATCH_AND_RETURN(TXN(tr)->setOption((FDBTransactionOptions::Option)option,
	                                    value ? StringRef(value, value_length) : Optional<StringRef>()););
}

void fdb_transaction_set_option_v13(FDBTransaction* tr, FDBTransactionOption option) {
	fdb_transaction_set_option_impl(tr, option, nullptr, 0);
}

extern "C" DLLEXPORT FDBFuture* fdb_transaction_on_error(FDBTransaction* tr, fdb_error_t error) {
	return (FDBFuture*)(TXN(tr)->onError(Error::fromUnvalidatedCode(error)).extractPtr());
}

extern "C" DLLEXPORT void fdb_transaction_reset(FDBTransaction* tr) {
	CATCH_AND_DIE(TXN(tr)->reset(););
}

extern "C" DLLEXPORT fdb_error_t fdb_transaction_add_conflict_range(FDBTransaction* tr,
                                                                    uint8_t const* begin_key_name,
                                                                    int begin_key_name_length,
                                                                    uint8_t const* end_key_name,
                                                                    int end_key_name_length,
                                                                    FDBConflictRangeType type) {
	CATCH_AND_RETURN(
	    KeyRangeRef range(KeyRef(begin_key_name, begin_key_name_length), KeyRef(end_key_name, end_key_name_length));
	    if (type == FDBConflictRangeType::FDB_CONFLICT_RANGE_TYPE_READ) TXN(tr)->addReadConflictRange(range);
	    else if (type == FDBConflictRangeType::FDB_CONFLICT_RANGE_TYPE_WRITE) TXN(tr)->addWriteConflictRange(range);
	    else return error_code_client_invalid_operation;);
}

extern "C" DLLEXPORT FDBFuture* fdb_transaction_get_estimated_range_size_bytes(FDBTransaction* tr,
                                                                               uint8_t const* begin_key_name,
                                                                               int begin_key_name_length,
                                                                               uint8_t const* end_key_name,
                                                                               int end_key_name_length) {
	RETURN_FUTURE_ON_ERROR(
	    int64_t,
	    KeyRangeRef range(KeyRef(begin_key_name, begin_key_name_length), KeyRef(end_key_name, end_key_name_length));
	    return (FDBFuture*)(TXN(tr)->getEstimatedRangeSizeBytes(range).extractPtr()););
}

extern "C" DLLEXPORT FDBFuture* fdb_transaction_get_range_split_points(FDBTransaction* tr,
                                                                       uint8_t const* begin_key_name,
                                                                       int begin_key_name_length,
                                                                       uint8_t const* end_key_name,
                                                                       int end_key_name_length,
                                                                       int64_t chunk_size) {
	RETURN_FUTURE_ON_ERROR(
	    Standalone<VectorRef<KeyRef>>,
	    KeyRangeRef range(KeyRef(begin_key_name, begin_key_name_length), KeyRef(end_key_name, end_key_name_length));
	    return (FDBFuture*)(TXN(tr)->getRangeSplitPoints(range, chunk_size).extractPtr()););
}

extern "C" DLLEXPORT FDBFuture* fdb_transaction_get_blob_granule_ranges(FDBTransaction* tr,
                                                                        uint8_t const* begin_key_name,
                                                                        int begin_key_name_length,
                                                                        uint8_t const* end_key_name,
                                                                        int end_key_name_length) {
	RETURN_FUTURE_ON_ERROR(
	    Standalone<VectorRef<KeyRangeRef>>,
	    KeyRangeRef range(KeyRef(begin_key_name, begin_key_name_length), KeyRef(end_key_name, end_key_name_length));
	    return (FDBFuture*)(TXN(tr)->getBlobGranuleRanges(range).extractPtr()););
}

extern "C" DLLEXPORT FDBResult* fdb_transaction_read_blob_granules(FDBTransaction* tr,
                                                                   uint8_t const* begin_key_name,
                                                                   int begin_key_name_length,
                                                                   uint8_t const* end_key_name,
                                                                   int end_key_name_length,
                                                                   int64_t beginVersion,
                                                                   int64_t readVersion,
                                                                   FDBReadBlobGranuleContext granule_context) {
	RETURN_RESULT_ON_ERROR(
	    RangeResult,
	    KeyRangeRef range(KeyRef(begin_key_name, begin_key_name_length), KeyRef(end_key_name, end_key_name_length));

	    // FIXME: better way to convert?
	    ReadBlobGranuleContext context;
	    context.userContext = granule_context.userContext;
	    context.start_load_f = granule_context.start_load_f;
	    context.get_load_f = granule_context.get_load_f;
	    context.free_load_f = granule_context.free_load_f;
	    context.debugNoMaterialize = granule_context.debugNoMaterialize;
	    context.granuleParallelism = granule_context.granuleParallelism;

	    Optional<Version> rv;
	    if (readVersion != latestVersion) { rv = readVersion; }

	    return (FDBResult*)(TXN(tr)->readBlobGranules(range, beginVersion, rv, context).extractPtr()););
}

#include "fdb_c_function_pointers.g.h"

#define FDB_API_CHANGED(func, ver)                                                                                     \
	if (header_version < ver)                                                                                          \
		fdb_api_ptr_##func = (void*)&(func##_v##ver##_PREV);                                                           \
	else if (fdb_api_ptr_##func == (void*)&fdb_api_ptr_unimpl)                                                         \
		fdb_api_ptr_##func = (void*)&(func##_impl);

#define FDB_API_REMOVED(func, ver)                                                                                     \
	if (header_version < ver)                                                                                          \
		fdb_api_ptr_##func = (void*)&(func##_v##ver##_PREV);                                                           \
	else                                                                                                               \
		fdb_api_ptr_##func = (void*)&fdb_api_ptr_removed;

extern "C" DLLEXPORT fdb_error_t fdb_select_api_version_impl(int runtime_version, int header_version) {
	/* Can only call this once */
	if (g_api_version != 0)
		return error_code_api_version_already_set;

	/* Caller screwed up, this makes no sense */
	if (runtime_version > header_version)
		return error_code_api_version_invalid;

	/* Caller requested a version we don't speak */
	if (header_version > FDB_API_VERSION)
		return error_code_api_version_not_supported;

	/* No backwards compatibility for earlier versions */
	if (runtime_version < 13)
		return error_code_api_version_not_supported;

	RETURN_ON_ERROR(API->selectApiVersion(runtime_version););

	g_api_version = runtime_version;

	platformInit();
	Error::init();

	// Versioned API changes -- descending order by version (new changes at top)
	// FDB_API_CHANGED( function, ver ) means there is a new implementation as of ver, and a function function_(ver-1)
	// is the old implementation. FDB_API_REMOVED( function, ver ) means the function was removed as of ver, and
	// function_(ver-1) is the old implementation
	//
	// WARNING: use caution when implementing removed functions by calling public API functions. This can lead to
	// undesired behavior when using the multi-version API. Instead, it is better to have both the removed and public
	// functions call an internal implementation function. See fdb_create_database_impl for an example.
	FDB_API_REMOVED(fdb_future_get_version, 620);
	FDB_API_REMOVED(fdb_create_cluster, 610);
	FDB_API_REMOVED(fdb_cluster_create_database, 610);
	FDB_API_REMOVED(fdb_cluster_set_option, 610);
	FDB_API_REMOVED(fdb_cluster_destroy, 610);
	FDB_API_REMOVED(fdb_future_get_cluster, 610);
	FDB_API_REMOVED(fdb_future_get_database, 610);
	FDB_API_CHANGED(fdb_future_get_error, 23);
	FDB_API_REMOVED(fdb_future_is_error, 23);
	FDB_API_CHANGED(fdb_future_get_keyvalue_array, 14);
	FDB_API_CHANGED(fdb_transaction_get_key, 14);
	FDB_API_CHANGED(fdb_transaction_get_range, 14);
	FDB_API_REMOVED(fdb_transaction_get_range_selector, 14);
	FDB_API_CHANGED(fdb_transaction_get, 14);
	FDB_API_CHANGED(fdb_setup_network, 14);
	FDB_API_CHANGED(fdb_transaction_set_option, 14);
	/* End versioned API changes */

	return error_code_success;
}

extern "C" DLLEXPORT int fdb_get_max_api_version() {
	return FDB_API_VERSION;
}

extern "C" DLLEXPORT const char* fdb_get_client_version() {
	return API->getClientVersion();
}

#if defined(__APPLE__)
#include <dlfcn.h>
__attribute__((constructor)) static void initialize() {
	// OS X ld doesn't support -z nodelete, so we dlopen to increment the reference count of this module
	Dl_info info;
	int ret = dladdr((void*)&fdb_select_api_version_impl, &info);
	if (!ret || !info.dli_fname)
		return; // If we get here somehow, we face the risk of seg faults if somebody unloads our library

	dlopen(info.dli_fname, RTLD_NOLOAD | RTLD_NODELETE);
}
#endif<|MERGE_RESOLUTION|>--- conflicted
+++ resolved
@@ -386,15 +386,8 @@
 
 extern "C" DLLEXPORT fdb_error_t fdb_create_database_from_connection_string(const char* connection_string,
                                                                             FDBDatabase** out_database) {
-<<<<<<< HEAD
-	CATCH_AND_RETURN(*out_database = (FDBDatabase*)API
-	                                     ->createDatabase(makeReference<ClusterConnectionMemoryRecord>(
-	                                         ClusterConnectionString(connection_string)))
-	                                     .extractPtr(););
-=======
 	CATCH_AND_RETURN(*out_database =
 	                     (FDBDatabase*)API->createDatabaseFromConnectionString(connection_string).extractPtr(););
->>>>>>> fa0c3249
 }
 
 extern "C" DLLEXPORT fdb_error_t fdb_database_set_option(FDBDatabase* d,
