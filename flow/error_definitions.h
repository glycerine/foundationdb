/*
 * error_definitions.h
 *
 * This source file is part of the FoundationDB open source project
 *
 * Copyright 2013-2018 Apple Inc. and the FoundationDB project authors
 *
 * Licensed under the Apache License, Version 2.0 (the "License");
 * you may not use this file except in compliance with the License.
 * You may obtain a copy of the License at
 *
 *     http://www.apache.org/licenses/LICENSE-2.0
 *
 * Unless required by applicable law or agreed to in writing, software
 * distributed under the License is distributed on an "AS IS" BASIS,
 * WITHOUT WARRANTIES OR CONDITIONS OF ANY KIND, either express or implied.
 * See the License for the specific language governing permissions and
 * limitations under the License.
 */

#ifdef ERROR

// SOMEDAY: Split this into flow, fdbclient, fdbserver error headers?

// Error codes defined here are primarily for programmatic use, not debugging: a separate
// error should be defined if and only if there is a sensible situation in which code could
// catch and react specifically to that error.  So for example there is only one
// internal_error code even though there are a huge number of internal errors; extra
// information is logged in the trace file.

// 1xxx Normal failure (plausibly these should not even be "errors", but they are failures of
//   the way operations are currently defined)
// clang-format off
ERROR( success, 0, "Success" )
ERROR( end_of_stream, 1, "End of stream" )
ERROR( operation_failed, 1000, "Operation failed")
ERROR( wrong_shard_server, 1001, "Shard is not available from this server")
ERROR( operation_obsolete, 1002, "Operation result no longer necessary")
ERROR( cold_cache_server, 1003, "Cache server is not warm for this range")
ERROR( timed_out, 1004, "Operation timed out" )
ERROR( coordinated_state_conflict, 1005, "Conflict occurred while changing coordination information" )
ERROR( all_alternatives_failed, 1006, "All alternatives failed" )
ERROR( transaction_too_old, 1007, "Transaction is too old to perform reads or be committed" )
ERROR( no_more_servers, 1008, "Not enough physical servers available" )
ERROR( future_version, 1009, "Request for future version" )
ERROR( movekeys_conflict, 1010, "Conflicting attempts to change data distribution" )
ERROR( tlog_stopped, 1011, "TLog stopped" )
ERROR( server_request_queue_full, 1012, "Server request queue is full" )
ERROR( not_committed, 1020, "Transaction not committed due to conflict with another transaction" )
ERROR( commit_unknown_result, 1021, "Transaction may or may not have committed" )
ERROR( transaction_cancelled, 1025, "Operation aborted because the transaction was cancelled" )
ERROR( connection_failed, 1026, "Network connection failed" )
ERROR( coordinators_changed, 1027, "Coordination servers have changed" )
ERROR( new_coordinators_timed_out, 1028, "New coordination servers did not respond in a timely way" )
ERROR( watch_cancelled, 1029, "Watch cancelled because storage server watch limit exceeded" )
ERROR( request_maybe_delivered, 1030, "Request may or may not have been delivered" )
ERROR( transaction_timed_out, 1031, "Operation aborted because the transaction timed out" )
ERROR( too_many_watches, 1032, "Too many watches currently set" )
ERROR( locality_information_unavailable, 1033, "Locality information not available" )
ERROR( watches_disabled, 1034, "Watches cannot be set if read your writes is disabled" )
ERROR( default_error_or, 1035, "Default error for an ErrorOr object" )
ERROR( accessed_unreadable, 1036, "Read or wrote an unreadable key" )
ERROR( process_behind, 1037, "Storage process does not have recent mutations" )
ERROR( database_locked, 1038, "Database is locked" )
ERROR( cluster_version_changed, 1039, "The protocol version of the cluster has changed" )
ERROR( external_client_already_loaded, 1040, "External client has already been loaded" )
ERROR( lookup_failed, 1041, "DNS lookup failed" )
ERROR( proxy_memory_limit_exceeded, 1042, "CommitProxy commit memory limit exceeded" )
ERROR( shutdown_in_progress, 1043, "Operation no longer supported due to shutdown" )
ERROR( serialization_failed, 1044, "Failed to deserialize an object" )
ERROR( connection_unreferenced, 1048, "No peer references for connection" )
ERROR( connection_idle, 1049, "Connection closed after idle timeout" )
ERROR( disk_adapter_reset, 1050, "The disk queue adpater reset" )
ERROR( batch_transaction_throttled, 1051, "Batch GRV request rate limit exceeded")
ERROR( dd_cancelled, 1052, "Data distribution components cancelled")
ERROR( dd_not_found, 1053, "Data distributor not found")
ERROR( wrong_connection_file, 1054, "Connection file mismatch")
ERROR( version_already_compacted, 1055, "The requested changes have been compacted away")
ERROR( local_config_changed, 1056, "Local configuration file has changed. Restart and apply these changes" )
<<<<<<< HEAD
ERROR( granule_assignment_conflict, 1057, "Conflicting attempts to assign blob granules" )
=======
ERROR( failed_to_reach_quorum, 1057, "Failed to reach quorum from configuration database nodes. Retry sending these requests" )
ERROR( unknown_change_feed, 1058, "Change feed not found" )
>>>>>>> ac5b580e

ERROR( broken_promise, 1100, "Broken promise" )
ERROR( operation_cancelled, 1101, "Asynchronous operation cancelled" )
ERROR( future_released, 1102, "Future has been released" )
ERROR( connection_leaked, 1103, "Connection object leaked" )

ERROR( recruitment_failed, 1200, "Recruitment of a server failed" )   // Be careful, catching this will delete the data of a storage server or tlog permanently
ERROR( move_to_removed_server, 1201, "Attempt to move keys to a storage server that was removed" )
ERROR( worker_removed, 1202, "Normal worker shut down" )   // Be careful, catching this will delete the data of a storage server or tlog permanently
ERROR( master_recovery_failed, 1203, "Master recovery failed")
ERROR( master_max_versions_in_flight, 1204, "Master hit maximum number of versions in flight" )
ERROR( master_tlog_failed, 1205, "Master terminating because a TLog failed" )   // similar to tlog_stopped, but the tlog has actually died
ERROR( worker_recovery_failed, 1206, "Recovery of a worker process failed" )
ERROR( please_reboot, 1207, "Reboot of server process requested" )
ERROR( please_reboot_delete, 1208, "Reboot of server process requested, with deletion of state" )
ERROR( commit_proxy_failed, 1209, "Master terminating because a Commit CommitProxy failed" )
ERROR( master_resolver_failed, 1210, "Master terminating because a Resolver failed" )
ERROR( server_overloaded, 1211, "Server is under too much load and cannot respond" )
ERROR( master_backup_worker_failed, 1212, "Master terminating because a backup worker failed")
ERROR( tag_throttled, 1213, "Transaction tag is being throttled" )
ERROR( grv_proxy_failed, 1214, "Master terminating because a GRV CommitProxy failed" )
ERROR( dd_tracker_cancelled, 1215, "The data distribution tracker has been cancelled" )
ERROR( failed_to_progress, 1216, "Process has failed to make sufficient progress" )

// 15xx Platform errors
ERROR( platform_error, 1500, "Platform error" )
ERROR( large_alloc_failed, 1501, "Large block allocation failed" )
ERROR( performance_counter_error, 1502, "QueryPerformanceCounter error" )

ERROR( io_error, 1510, "Disk i/o operation failed" )
ERROR( file_not_found, 1511, "File not found" )
ERROR( bind_failed, 1512, "Unable to bind to network" )
ERROR( file_not_readable, 1513, "File could not be read" )
ERROR( file_not_writable, 1514, "File could not be written" )
ERROR( no_cluster_file_found, 1515, "No cluster file found in current directory or default location" )
ERROR( file_too_large, 1516, "File too large to be read" )
ERROR( non_sequential_op, 1517, "Non sequential file operation not allowed" )
ERROR( http_bad_response, 1518, "HTTP response was badly formed" )
ERROR( http_not_accepted, 1519, "HTTP request not accepted" )
ERROR( checksum_failed, 1520, "A data checksum failed" )
ERROR( io_timeout, 1521, "A disk IO operation failed to complete in a timely manner" )
ERROR( file_corrupt, 1522, "A structurally corrupt data file was detected" )
ERROR( http_request_failed, 1523, "HTTP response code not received or indicated failure" )
ERROR( http_auth_failed, 1524, "HTTP request failed due to bad credentials" )
ERROR( http_bad_request_id, 1525, "HTTP response contained an unexpected X-Request-ID header" )

// 2xxx Attempt (presumably by a _client_) to do something illegal.  If an error is known to
// be internally caused, it should be 41xx
ERROR( client_invalid_operation, 2000, "Invalid API call" )
ERROR( commit_read_incomplete, 2002, "Commit with incomplete read" )
ERROR( test_specification_invalid, 2003, "Invalid test specification" )
ERROR( key_outside_legal_range, 2004, "Key outside legal range" )
ERROR( inverted_range, 2005, "Range begin key larger than end key" )
ERROR( invalid_option_value, 2006, "Option set with an invalid value" )
ERROR( invalid_option, 2007, "Option not valid in this context" )
ERROR( network_not_setup, 2008, "Action not possible before the network is configured" )
ERROR( network_already_setup, 2009, "Network can be configured only once" )
ERROR( read_version_already_set, 2010, "Transaction already has a read version set" )
ERROR( version_invalid, 2011, "Version not valid" )
ERROR( range_limits_invalid, 2012, "Range limits not valid" )
ERROR( invalid_database_name, 2013, "Database name must be 'DB'" )
ERROR( attribute_not_found, 2014, "Attribute not found" )
ERROR( future_not_set, 2015, "Future not ready" )
ERROR( future_not_error, 2016, "Future not an error" )
ERROR( used_during_commit, 2017, "Operation issued while a commit was outstanding" )
ERROR( invalid_mutation_type, 2018, "Unrecognized atomic mutation type" )
ERROR( attribute_too_large, 2019, "Attribute too large for type int" )
ERROR( transaction_invalid_version, 2020, "Transaction does not have a valid commit version" )
ERROR( no_commit_version, 2021, "Transaction is read-only and therefore does not have a commit version" )
ERROR( environment_variable_network_option_failed, 2022, "Environment variable network option could not be set" )
ERROR( transaction_read_only, 2023, "Attempted to commit a transaction specified as read-only" )
ERROR( invalid_cache_eviction_policy, 2024, "Invalid cache eviction policy, only random and lru are supported" )
ERROR( network_cannot_be_restarted, 2025, "Network can only be started once" )
ERROR( blocked_from_network_thread, 2026, "Detected a deadlock in a callback called from the network thread" )
ERROR( invalid_config_db_range_read, 2027, "Invalid configuration database range read" )
ERROR( invalid_config_db_key, 2028, "Invalid configuration database key provided" )
ERROR( invalid_config_path, 2029, "Invalid configuration path" )

ERROR( incompatible_protocol_version, 2100, "Incompatible protocol version" )
ERROR( transaction_too_large, 2101, "Transaction exceeds byte limit" )
ERROR( key_too_large, 2102, "Key length exceeds limit" )
ERROR( value_too_large, 2103, "Value length exceeds limit" )
ERROR( connection_string_invalid, 2104, "Connection string invalid" )
ERROR( address_in_use, 2105, "Local address in use" )
ERROR( invalid_local_address, 2106, "Invalid local address" )
ERROR( tls_error, 2107, "TLS error" )
ERROR( unsupported_operation, 2108, "Operation is not supported" )
ERROR( too_many_tags, 2109, "Too many tags set on transaction" )
ERROR( tag_too_long, 2110, "Tag set on transaction is too long" )
ERROR( too_many_tag_throttles, 2111, "Too many tag throttles have been created" )
ERROR( special_keys_cross_module_read, 2112, "Special key space range read crosses modules. Refer to the `special_key_space_relaxed' transaction option for more details." )
ERROR( special_keys_no_module_found, 2113, "Special key space range read does not intersect a module. Refer to the `special_key_space_relaxed' transaction option for more details." )
ERROR( special_keys_write_disabled, 2114, "Special Key space is not allowed to write by default. Refer to the `special_key_space_enable_writes` transaction option for more details." )
ERROR( special_keys_no_write_module_found, 2115, "Special key space key or keyrange in set or clear does not intersect a module" )
ERROR( special_keys_cross_module_clear, 2116, "Special key space clear crosses modules" )
ERROR( special_keys_api_failure, 2117, "Api call through special keys failed. For more information, call get on special key 0xff0xff/error_message to get a json string of the error message." )

// 2200 - errors from bindings and official APIs
ERROR( api_version_unset, 2200, "API version is not set" )
ERROR( api_version_already_set, 2201, "API version may be set only once" )
ERROR( api_version_invalid, 2202, "API version not valid" )
ERROR( api_version_not_supported, 2203, "API version not supported" )
ERROR( exact_mode_without_limits, 2210, "EXACT streaming mode requires limits, but none were given" )

ERROR( invalid_tuple_data_type, 2250, "Unrecognized data type in packed tuple")
ERROR( invalid_tuple_index, 2251, "Tuple does not have element at specified index")
ERROR( key_not_in_subspace, 2252, "Cannot unpack key that is not in subspace" )
ERROR( manual_prefixes_not_enabled, 2253, "Cannot specify a prefix unless manual prefixes are enabled" )
ERROR( prefix_in_partition, 2254, "Cannot specify a prefix in a partition" )
ERROR( cannot_open_root_directory, 2255, "Root directory cannot be opened" )
ERROR( directory_already_exists, 2256, "Directory already exists" )
ERROR( directory_does_not_exist, 2257, "Directory does not exist" )
ERROR( parent_directory_does_not_exist, 2258, "Directory's parent does not exist" )
ERROR( mismatched_layer, 2259, "Directory has already been created with a different layer string" )
ERROR( invalid_directory_layer_metadata, 2260, "Invalid directory layer metadata" )
ERROR( cannot_move_directory_between_partitions, 2261, "Directory cannot be moved between partitions" )
ERROR( cannot_use_partition_as_subspace, 2262, "Directory partition cannot be used as subspace" )
ERROR( incompatible_directory_version, 2263, "Directory layer was created with an incompatible version" )
ERROR( directory_prefix_not_empty, 2264, "Database has keys stored at the prefix chosen by the automatic prefix allocator" )
ERROR( directory_prefix_in_use, 2265, "Directory layer already has a conflicting prefix" )
ERROR( invalid_destination_directory, 2266, "Target directory is invalid" )
ERROR( cannot_modify_root_directory, 2267, "Root directory cannot be modified" )
ERROR( invalid_uuid_size, 2268, "UUID is not sixteen bytes");

// 2300 - backup and restore errors
ERROR( backup_error, 2300, "Backup error")
ERROR( restore_error, 2301, "Restore error")
ERROR( backup_duplicate, 2311, "Backup duplicate request")
ERROR( backup_unneeded, 2312, "Backup unneeded request")
ERROR( backup_bad_block_size, 2313, "Backup file block size too small")
ERROR( backup_invalid_url, 2314, "Backup Container URL invalid")
ERROR( backup_invalid_info, 2315, "Backup Container info invalid")
ERROR( backup_cannot_expire, 2316, "Cannot expire requested data from backup without violating minimum restorability")
ERROR( backup_auth_missing, 2317, "Cannot find authentication details (such as a password or secret key) for the specified Backup Container URL")
ERROR( backup_auth_unreadable, 2318, "Cannot read or parse one or more sources of authentication information for Backup Container URLs")
ERROR( backup_does_not_exist, 2319, "Backup does not exist")
ERROR( backup_not_filterable_with_key_ranges, 2320, "Backup before 6.3 cannot be filtered with key ranges")
ERROR( backup_not_overlapped_with_keys_filter, 2321, "Backup key ranges doesn't overlap with key ranges filter")
ERROR( restore_invalid_version, 2361, "Invalid restore version")
ERROR( restore_corrupted_data, 2362, "Corrupted backup data")
ERROR( restore_missing_data, 2363, "Missing backup data")
ERROR( restore_duplicate_tag, 2364, "Restore duplicate request")
ERROR( restore_unknown_tag, 2365, "Restore tag does not exist")
ERROR( restore_unknown_file_type, 2366, "Unknown backup/restore file type")
ERROR( restore_unsupported_file_version, 2367, "Unsupported backup file version")
ERROR( restore_bad_read, 2368, "Unexpected number of bytes read")
ERROR( restore_corrupted_data_padding, 2369, "Backup file has unexpected padding bytes")
ERROR( restore_destination_not_empty, 2370, "Attempted to restore into a non-empty destination database")
ERROR( restore_duplicate_uid, 2371, "Attempted to restore using a UID that had been used for an aborted restore")
ERROR( task_invalid_version, 2381, "Invalid task version")
ERROR( task_interrupted, 2382, "Task execution stopped due to timeout, abort, or completion by another worker")
ERROR( invalid_encryption_key_file, 2383, "The provided encryption key file has invalid contents" )

ERROR( key_not_found, 2400, "Expected key is missing")
ERROR( json_malformed, 2401, "JSON string was malformed")
ERROR( json_eof_expected, 2402, "JSON string did not terminate where expected")

// 2500 - disk snapshot based backup errors
ERROR( snap_disable_tlog_pop_failed,  2500, "Disk Snapshot error")
ERROR( snap_storage_failed,  2501, "Failed to snapshot storage nodes")
ERROR( snap_tlog_failed,  2502, "Failed to snapshot TLog nodes")
ERROR( snap_coord_failed,  2503, "Failed to snapshot coordinator nodes")
ERROR( snap_enable_tlog_pop_failed,  2504, "Disk Snapshot error")
ERROR( snap_path_not_whitelisted, 2505, "Snapshot create binary path not whitelisted")
ERROR( snap_not_fully_recovered_unsupported, 2506, "Unsupported when the cluster is not fully recovered")
ERROR( snap_log_anti_quorum_unsupported, 2507, "Unsupported when log anti quorum is configured")
ERROR( snap_with_recovery_unsupported, 2508, "Cluster recovery during snapshot operation not supported")
ERROR( snap_invalid_uid_string, 2509, "The given uid string is not a 32-length hex string")

// 4xxx Internal errors (those that should be generated only by bugs) are decimal 4xxx
ERROR( unknown_error, 4000, "An unknown error occurred" )  // C++ exception not of type Error
ERROR( internal_error, 4100, "An internal error occurred" )
// clang-format on

#undef ERROR
#endif<|MERGE_RESOLUTION|>--- conflicted
+++ resolved
@@ -77,12 +77,9 @@
 ERROR( wrong_connection_file, 1054, "Connection file mismatch")
 ERROR( version_already_compacted, 1055, "The requested changes have been compacted away")
 ERROR( local_config_changed, 1056, "Local configuration file has changed. Restart and apply these changes" )
-<<<<<<< HEAD
-ERROR( granule_assignment_conflict, 1057, "Conflicting attempts to assign blob granules" )
-=======
 ERROR( failed_to_reach_quorum, 1057, "Failed to reach quorum from configuration database nodes. Retry sending these requests" )
 ERROR( unknown_change_feed, 1058, "Change feed not found" )
->>>>>>> ac5b580e
+ERROR( granule_assignment_conflict, 1059, "Conflicting attempts to assign blob granules" )
 
 ERROR( broken_promise, 1100, "Broken promise" )
 ERROR( operation_cancelled, 1101, "Asynchronous operation cancelled" )
