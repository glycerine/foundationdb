--- conflicted
+++ resolved
@@ -555,15 +555,11 @@
 	helpMap["kill"] = CommandHelp(
 		"kill all|list|<ADDRESS...>",
 		"attempts to kill one or more processes in the cluster",
-<<<<<<< HEAD
 		"If no addresses are specified, populates the list of processes which can be killed. Processes cannot be killed before this list has been populated.\n\nIf `all' is specified, attempts to kill all known processes.\n\nIf `list' is specified, displays all known processes. This is only useful when the database is unresponsive.\n\nFor each IP:port pair in <ADDRESS ...>, attempt to kill the specified process.");
-=======
-		"If no addresses are specified, populates the list of processes which can be killed. Processes cannot be killed before this list has been populated.\n\nIf `all' is specified, attempts to kill all known processes.\n\nIf `list' is specified, displays all known processes. This is only useful when the database is unresponsive.\n\nFor each IP:port pair in <ADDRESS>*, attempt to kill the specified process.");
 	helpMap["suspend"] = CommandHelp(
-		"suspend <SECONDS> <ADDRESS>*",
+		"suspend <SECONDS> <ADDRESS...>",
 		"attempts to suspend one or more processes in the cluster",
-		"If no parameters are specified, populates the list of processes which can be suspended. Processes cannot be suspended before this list has been populated.\n\nFor each IP:port pair in <ADDRESS>*, attempt to suspend the processes for the specified SECONDS after which the process will die.");
->>>>>>> 3d3a13f5
+		"If no parameters are specified, populates the list of processes which can be suspended. Processes cannot be suspended before this list has been populated.\n\nFor each IP:port pair in <ADDRESS...>, attempt to suspend the processes for the specified SECONDS after which the process will die.");
 	helpMap["profile"] = CommandHelp(
 		"profile <client|list|flow|heap> <action> <ARGS>",
 		"namespace for all the profiling-related commands.",
