/*
 * FileBackupAgent.actor.cpp
 *
 * This source file is part of the FoundationDB open source project
 *
 * Copyright 2013-2018 Apple Inc. and the FoundationDB project authors
 * 
 * Licensed under the Apache License, Version 2.0 (the "License");
 * you may not use this file except in compliance with the License.
 * You may obtain a copy of the License at
 * 
 *     http://www.apache.org/licenses/LICENSE-2.0
 * 
 * Unless required by applicable law or agreed to in writing, software
 * distributed under the License is distributed on an "AS IS" BASIS,
 * WITHOUT WARRANTIES OR CONDITIONS OF ANY KIND, either express or implied.
 * See the License for the specific language governing permissions and
 * limitations under the License.
 */

#include "BackupAgent.h"
#include "BackupContainer.h"
#include "DatabaseContext.h"
#include "ManagementAPI.h"
#include "Status.h"
#include "KeyBackedTypes.h"

#include <ctime>
#include <climits>
#include "fdbrpc/IAsyncFile.h"
#include "flow/genericactors.actor.h"
#include "flow/Hash3.h"
#include <numeric>
#include <boost/algorithm/string/split.hpp>
#include <boost/algorithm/string/classification.hpp>
#include <algorithm>

const Key FileBackupAgent::keyLastRestorable = LiteralStringRef("last_restorable");

// For convenience
typedef FileBackupAgent::ERestoreState ERestoreState;

StringRef FileBackupAgent::restoreStateText(ERestoreState id) {
	switch(id) {
		case ERestoreState::UNITIALIZED: return LiteralStringRef("unitialized");
		case ERestoreState::QUEUED: return LiteralStringRef("queued");
		case ERestoreState::STARTING: return LiteralStringRef("starting");
		case ERestoreState::RUNNING: return LiteralStringRef("running");
		case ERestoreState::COMPLETED: return LiteralStringRef("completed");
		case ERestoreState::ABORTED: return LiteralStringRef("aborted");
		default: return LiteralStringRef("Unknown");
	}
}

template<> Tuple Codec<ERestoreState>::pack(ERestoreState const &val) { return Tuple().append(val); }
template<> ERestoreState Codec<ERestoreState>::unpack(Tuple const &val) { return (ERestoreState)val.getInt(0); }

ACTOR Future<std::vector<KeyBackedTag>> TagUidMap::getAll_impl(TagUidMap *tagsMap, Reference<ReadYourWritesTransaction> tr) {
	state Key prefix = tagsMap->prefix; // Copying it here as tagsMap lifetime is not tied to this actor
	TagMap::PairsType tagPairs = wait(tagsMap->getRange(tr, std::string(), {}, 1e6));
	std::vector<KeyBackedTag> results;
	for(auto &p : tagPairs)
		results.push_back(KeyBackedTag(p.first, prefix));
	return results;
}

KeyBackedTag::KeyBackedTag(std::string tagName, StringRef tagMapPrefix)
		: KeyBackedProperty<UidAndAbortedFlagT>(TagUidMap(tagMapPrefix).getProperty(tagName)), tagName(tagName), tagMapPrefix(tagMapPrefix) {}

class RestoreConfig : public KeyBackedConfig {
public:
	RestoreConfig(UID uid = UID()) : KeyBackedConfig(fileRestorePrefixRange.begin, uid) {}
	RestoreConfig(Reference<Task> task) : KeyBackedConfig(fileRestorePrefixRange.begin, task) {}

	KeyBackedProperty<ERestoreState> stateEnum() {
		return configSpace.pack(LiteralStringRef(__FUNCTION__));
	}
	Future<StringRef> stateText(Reference<ReadYourWritesTransaction> tr) {
		return map(stateEnum().getD(tr), [](ERestoreState s) -> StringRef { return FileBackupAgent::restoreStateText(s); });
	}
	KeyBackedProperty<Key> addPrefix() {
		return configSpace.pack(LiteralStringRef(__FUNCTION__));
	}
	KeyBackedProperty<Key> removePrefix() {
		return configSpace.pack(LiteralStringRef(__FUNCTION__));
	}
	KeyBackedProperty<KeyRange> restoreRange() {
		return configSpace.pack(LiteralStringRef(__FUNCTION__));
	}
	KeyBackedProperty<Key> batchFuture() {
		return configSpace.pack(LiteralStringRef(__FUNCTION__));
	}
	KeyBackedProperty<Version> restoreVersion() {
		return configSpace.pack(LiteralStringRef(__FUNCTION__));
	}
	KeyBackedProperty<Value> sourceURL() {
		return configSpace.pack(LiteralStringRef(__FUNCTION__));
	}

	// Total bytes written by all log and range restore tasks.
	KeyBackedBinaryValue<int64_t> bytesWritten() {
		return configSpace.pack(LiteralStringRef(__FUNCTION__));
	}
	// File blocks that have had tasks created for them by the Dispatch task
	KeyBackedBinaryValue<int64_t> filesBlocksDispatched() {
		return configSpace.pack(LiteralStringRef(__FUNCTION__));
	}
	// File blocks whose tasks have finished
	KeyBackedBinaryValue<int64_t> fileBlocksFinished() {
		return configSpace.pack(LiteralStringRef(__FUNCTION__));
	}
	// Total number of files in the fileMap
	KeyBackedBinaryValue<int64_t> fileCount() {
		return configSpace.pack(LiteralStringRef(__FUNCTION__));
	}
	// Total number of file blocks in the fileMap
	KeyBackedBinaryValue<int64_t> fileBlockCount() {
		return configSpace.pack(LiteralStringRef(__FUNCTION__));
	}

	typedef std::pair<Version, Value> VersionAndValueT;
	typedef KeyBackedMap<VersionAndValueT, bool> FileMapT;
	FileMapT fileMap() {
		return configSpace.pack(LiteralStringRef(__FUNCTION__));
	}

	Future<bool> isRunnable(Reference<ReadYourWritesTransaction> tr) {
		return map(stateEnum().getD(tr), [](ERestoreState s) -> bool { return   s != ERestoreState::ABORTED
																			&& s != ERestoreState::COMPLETED
																			&& s != ERestoreState::UNITIALIZED;
		});
	}

	Future<Void> logError(Database cx, Error e, std::string details, void *taskInstance = nullptr) {
		if(!uid.isValid()) {
			TraceEvent(SevError, "FileRestoreErrorNoUID").error(e).detail("Description", details);
			return Void();
		}
		TraceEvent(SevWarn, "FileRestoreError").error(e).detail("RestoreUID", uid).detail("Description", details).detail("TaskInstance", (uint64_t)taskInstance);
		std::string msg = format("ERROR: %s (%s)", details.c_str(), e.what());
		return lastError().set(cx, {msg, (int64_t)now()});
	}

	Key mutationLogPrefix() {
		return uidPrefixKey(applyLogKeys.begin, uid);
	}

	Key applyMutationsMapPrefix() {
		 return uidPrefixKey(applyMutationsKeyVersionMapRange.begin, uid);
	}

	ACTOR static Future<int64_t> getApplyVersionLag_impl(Reference<ReadYourWritesTransaction> tr, UID uid) {
		// Both of these are snapshot reads
		state Future<Optional<Value>> beginVal = tr->get(uidPrefixKey(applyMutationsBeginRange.begin, uid), true);
		state Future<Optional<Value>> endVal = tr->get(uidPrefixKey(applyMutationsEndRange.begin, uid), true);
		Void _ = wait(success(beginVal) && success(endVal));

		if(!beginVal.get().present() || !endVal.get().present())
			return 0;

		Version beginVersion = BinaryReader::fromStringRef<Version>(beginVal.get().get(), Unversioned());
		Version endVersion = BinaryReader::fromStringRef<Version>(endVal.get().get(), Unversioned());
		return endVersion - beginVersion;
	}

	Future<int64_t> getApplyVersionLag(Reference<ReadYourWritesTransaction> tr) {
		return getApplyVersionLag_impl(tr, uid);
	}

	void initApplyMutations(Reference<ReadYourWritesTransaction> tr, Key addPrefix, Key removePrefix) {
		// Set these because they have to match the applyMutations values.
		this->addPrefix().set(tr, addPrefix);
		this->removePrefix().set(tr, removePrefix);

		clearApplyMutationsKeys(tr);

		// Initialize add/remove prefix, range version map count and set the map's start key to InvalidVersion
		tr->set(uidPrefixKey(applyMutationsAddPrefixRange.begin, uid), addPrefix);
		tr->set(uidPrefixKey(applyMutationsRemovePrefixRange.begin, uid), removePrefix);
		int64_t startCount = 0;
		tr->set(uidPrefixKey(applyMutationsKeyVersionCountRange.begin, uid), StringRef((uint8_t*)&startCount, 8));
		Key mapStart = uidPrefixKey(applyMutationsKeyVersionMapRange.begin, uid);
		tr->set(mapStart, BinaryWriter::toValue<Version>(invalidVersion, Unversioned()));
	}

	void clearApplyMutationsKeys(Reference<ReadYourWritesTransaction> tr) {
		// Clear add/remove prefix keys
		tr->clear(uidPrefixKey(applyMutationsAddPrefixRange.begin, uid));
		tr->clear(uidPrefixKey(applyMutationsRemovePrefixRange.begin, uid));

		// Clear range version map and count key
		tr->clear(uidPrefixKey(applyMutationsKeyVersionCountRange.begin, uid));
		Key mapStart = uidPrefixKey(applyMutationsKeyVersionMapRange.begin, uid);
		tr->clear(KeyRangeRef(mapStart, strinc(mapStart)));

		// Clear any loaded mutations that have not yet been applied
		Key mutationPrefix = mutationLogPrefix();
		tr->clear(KeyRangeRef(mutationPrefix, strinc(mutationPrefix)));

		// Clear end and begin versions (intentionally in this order)
		tr->clear(uidPrefixKey(applyMutationsEndRange.begin, uid));
		tr->clear(uidPrefixKey(applyMutationsBeginRange.begin, uid));
	}

	void setApplyBeginVersion(Reference<ReadYourWritesTransaction> tr, Version ver) {
		tr->set(uidPrefixKey(applyMutationsBeginRange.begin, uid), BinaryWriter::toValue(ver, Unversioned()));
	}

	void setApplyEndVersion(Reference<ReadYourWritesTransaction> tr, Version ver) {
		tr->set(uidPrefixKey(applyMutationsEndRange.begin, uid), BinaryWriter::toValue(ver, Unversioned()));
	}

	Future<Version> getApplyEndVersion(Reference<ReadYourWritesTransaction> tr) {
		return map(tr->get(uidPrefixKey(applyMutationsEndRange.begin, uid)), [=](Optional<Value> const &value) -> Version {
			return value.present() ? BinaryReader::fromStringRef<Version>(value.get(), Unversioned()) : 0;
		});
	}

	static Future<std::string> getProgress_impl(RestoreConfig const &restore, Reference<ReadYourWritesTransaction> const &tr);
	Future<std::string> getProgress(Reference<ReadYourWritesTransaction> tr) {
		return getProgress_impl(*this, tr);
	}

	static Future<std::string> getFullStatus_impl(RestoreConfig const &restore, Reference<ReadYourWritesTransaction> const &tr);
	Future<std::string> getFullStatus(Reference<ReadYourWritesTransaction> tr) {
		return getFullStatus_impl(*this, tr);
	}
};

ACTOR Future<std::string> RestoreConfig::getProgress_impl(RestoreConfig restore, Reference<ReadYourWritesTransaction> tr) {
	tr->setOption(FDBTransactionOptions::ACCESS_SYSTEM_KEYS);
	tr->setOption(FDBTransactionOptions::LOCK_AWARE);

	state Future<int64_t> fileCount = restore.fileCount().getD(tr);
	state Future<int64_t> fileBlockCount = restore.fileBlockCount().getD(tr);
	state Future<int64_t> fileBlocksDispatched = restore.filesBlocksDispatched().getD(tr);
	state Future<int64_t> fileBlocksFinished = restore.fileBlocksFinished().getD(tr);
	state Future<int64_t> bytesWritten = restore.bytesWritten().getD(tr);
	state Future<StringRef> status = restore.stateText(tr);
	state Future<Version> lag = restore.getApplyVersionLag(tr);
	state Future<std::string> tag = restore.tag().getD(tr);
	state Future<std::pair<std::string, int64_t>> lastError = restore.lastError().getD(tr);

	// restore might no longer be valid after the first wait so make sure it is not needed anymore.
	state UID uid = restore.getUid();
	Void _ = wait(success(fileCount) && success(fileBlockCount) && success(fileBlocksDispatched) && success(fileBlocksFinished) && success(bytesWritten) && success(status) && success(lag) && success(tag) && success(lastError));

	std::string errstr = "None";
	if(lastError.get().second != 0)
		errstr = format("'%s' %llds ago.\n", lastError.get().first.c_str(), (int64_t)now() - lastError.get().second);

	TraceEvent("FileRestoreProgress")
		.detail("UID", uid)
		.detail("Tag", tag.get())
		.detail("State", status.get().toString())
		.detail("FileCount", fileCount.get())
		.detail("FileBlocksFinished", fileBlocksFinished.get())
		.detail("FileBlocksTotal", fileBlockCount.get())
		.detail("FileBlocksInProgress", fileBlocksDispatched.get() - fileBlocksFinished.get())
		.detail("BytesWritten", bytesWritten.get())
		.detail("ApplyLag", lag.get())
		.detail("TaskInstance", (uint64_t)this);


	return format("Tag: %s  UID: %s  State: %s  Blocks: %lld/%lld  BlocksInProgress: %lld  Files: %lld  BytesWritten: %lld  ApplyVersionLag: %lld  LastError: %s",
					tag.get().c_str(),
					uid.toString().c_str(),
					status.get().toString().c_str(),
					fileBlocksFinished.get(),
					fileBlockCount.get(),
					fileBlocksDispatched.get() - fileBlocksFinished.get(),
					fileCount.get(),
					bytesWritten.get(),
					lag.get(),
					errstr.c_str()
				);
}

ACTOR Future<std::string> RestoreConfig::getFullStatus_impl(RestoreConfig restore, Reference<ReadYourWritesTransaction> tr) {
	tr->setOption(FDBTransactionOptions::ACCESS_SYSTEM_KEYS);
	tr->setOption(FDBTransactionOptions::LOCK_AWARE);

	state Future<KeyRange> range = restore.restoreRange().getD(tr);
	state Future<Key> addPrefix = restore.addPrefix().getD(tr);
	state Future<Key> removePrefix = restore.removePrefix().getD(tr);
	state Future<Key> url = restore.sourceURL().getD(tr);
	state Future<Version> restoreVersion = restore.restoreVersion().getD(tr);
	state Future<std::string> progress = restore.getProgress(tr);

	// restore might no longer be valid after the first wait so make sure it is not needed anymore.
	state UID uid = restore.getUid();
	Void _ = wait(success(range) && success(addPrefix) && success(removePrefix) && success(url) && success(restoreVersion) && success(progress));

	return format("%s  URL: %s  Begin: '%s'  End: '%s'  AddPrefix: '%s'  RemovePrefix: '%s'  Version: %lld",
					progress.get().c_str(),
					url.get().toString().c_str(),
					printable(range.get().begin).c_str(),
					printable(range.get().end).c_str(),
					printable(addPrefix.get()).c_str(),
					printable(removePrefix.get()).c_str(),
					restoreVersion.get()
	);
}


FileBackupAgent::FileBackupAgent()
	: subspace(Subspace(fileBackupPrefixRange.begin))
	// The other subspaces have logUID -> value
	, config(subspace.get(BackupAgentBase::keyConfig))
	, lastRestorable(subspace.get(FileBackupAgent::keyLastRestorable))
	, taskBucket(new TaskBucket(subspace.get(BackupAgentBase::keyTasks), true, false, true))
	, futureBucket(new FutureBucket(subspace.get(BackupAgentBase::keyFutures), true, true))
{
}

namespace fileBackup {

	// Try to save and extend task repeatedly until it fails or f is ready (or throws)
	// In case the task was started or saveAndExtend'd recently, firstSaveAndExtendTimestamp can be used to indicate
	// when the first saveAndExtend should be done.
	ACTOR static Future<Void> saveAndExtendIncrementally(Database cx, Reference<TaskBucket> taskBucket, Reference<Task> task, Future<Void> f, double firstSaveAndExtendTimestamp = 0) {
		// delaySeconds is half of the taskBucket task timeout.
		state double delaySeconds = 0.5 * taskBucket->getTimeoutSeconds();
		state Future<Void> timeout = delayUntil(firstSaveAndExtendTimestamp);
		loop {
			choose {
				when(Void _ = wait(f)) {
					break;
				}
				when(Void _ = wait(timeout)) {
					bool keepGoing = wait(taskBucket->saveAndExtend(cx, task));
					if(!keepGoing)
						throw timed_out();
					timeout = delay(delaySeconds);
				}
			}
		}
		return Void();
	}

	ACTOR static Future<Void> writeString(Reference<IAsyncFile> file, Standalone<StringRef> s, int64_t *pOffset) {
		state uint32_t lenBuf = bigEndian32((uint32_t)s.size());
		Void _ = wait(file->write(&lenBuf, sizeof(lenBuf), *pOffset));
		*pOffset += sizeof(lenBuf);
		Void _ = wait(file->write(s.begin(), s.size(), *pOffset));
		*pOffset += s.size();
		return Void();
	}

	// Padding bytes for backup files.  The largest padded area that could ever have to be written is
	// the size of two 32 bit ints and the largest key size and largest value size.  Since CLIENT_KNOBS
	// may not be initialized yet a conservative constant is being used.
	std::string paddingFFs(128 * 1024, 0xFF);

	// File Format handlers.
	// Both Range and Log formats are designed to be readable starting at any 1MB boundary
	// so they can be read in parallel.
	//
	// Writer instances must be kept alive while any member actors are in progress.
	//
	// RangeFileWriter must be used as follows:
	//   1 - writeKey(key) the queried key range begin
	//   2 - writeKV(k, v) each kv pair to restore
	//   3 - writeKey(key) the queried key range end
	//
	// RangeFileWriter will insert the required padding, header, and extra
	// end/begin keys around the 1MB boundaries as needed.
	//
	// Example:
	//   The range a-z is queries and returns c-j which covers 3 blocks.
	//   The client code writes keys in this sequence:
	//             a c d e f g h i j z
	//
	//   H = header   P = padding   a...z = keys  v = value | = block boundary
	//
	//   Encoded file:  H a cv dv ev P | H e ev fv gv hv P | H h hv iv jv z
	//   Decoded in blocks yields:
	//           Block 1: range [a, e) with kv pairs cv, dv
	//           Block 2: range [e, h) with kv pairs ev, fv, gv
	//           Block 3: range [h, z) with kv pairs hv, iv, jv
	//
	//   NOTE: All blocks except for the final block will have one last
	//   value which will not be used.  This isn't actually a waste since
	//   if the next KV pair wouldn't fit within the block after the value
	//   then the space after the final key to the next 1MB boundary would
	//   just be padding anyway.
	struct RangeFileWriter {
		RangeFileWriter(Reference<IAsyncFile> file = Reference<IAsyncFile>(), int blockSize = 0) : file(file), blockSize(blockSize), offset(0), blockEnd(0), fileVersion(1001) {}

		// Handles the first block and internal blocks.  Ends current block if needed.
		ACTOR static Future<Void> newBlock(RangeFileWriter *self, int bytesNeeded) {
			// Write padding to finish current block if needed
			int bytesLeft = self->blockEnd - self->offset;
			if(bytesLeft > 0) {
				Void _ = wait(self->file->write(paddingFFs.data(), bytesLeft, self->offset));
				self->offset = self->blockEnd;
			}

			// Set new blockEnd
			self->blockEnd += self->blockSize;

			// write Header
			Void _ = wait(self->file->write(&self->fileVersion, sizeof(self->fileVersion), self->offset));
			self->offset += sizeof(self->fileVersion);

			// If this is NOT the first block then write duplicate stuff needed from last block
			if(self->blockEnd > self->blockSize) {
				Void _ = wait(self->write(self->lastKey));
				Void _ = wait(self->write(self->lastKey));
				Void _ = wait(self->write(self->lastValue));
			}

			// There must now be room in the current block for bytesNeeded or the block size is too small
			if(self->offset + bytesNeeded > self->blockEnd)
				throw backup_bad_block_size();

			return Void();
		}

		// Ends the current block if necessary based on bytesNeeded.
		Future<Void> newBlockIfNeeded(int bytesNeeded) {
			if(offset + bytesNeeded > blockEnd)
				return newBlock(this, bytesNeeded);
			return Void();
		}

		// Start a new block if needed, then write the key and value
		ACTOR static Future<Void> writeKV_impl(RangeFileWriter *self, Key k, Value v) {
			int toWrite = sizeof(int32_t) + k.size() + sizeof(int32_t) + v.size();
			Void _ = wait(self->newBlockIfNeeded(toWrite));
			Void _ = wait(self->write(k));
			Void _ = wait(self->write(v));
			self->lastKey = k;
			self->lastValue = v;
			return Void();
		}

		Future<Void> writeKV(Key k, Value v) { return writeKV_impl(this, k, v); }

		// Write begin key or end key.
		ACTOR static Future<Void> writeKey_impl(RangeFileWriter *self, Key k) {
			int toWrite = sizeof(int32_t) + k.size();
			Void _ = wait(self->newBlockIfNeeded(toWrite));
			Void _ = wait(self->write(k));
			return Void();
		}

		Future<Void> writeKey(Key k) { return writeKey_impl(this, k); }

		Reference<IAsyncFile> file;
		int blockSize;
		int64_t offset;

	private:
		Future<Void> write(Standalone<StringRef> s) { return writeString(file, s, &offset); }
		int64_t blockEnd;
		uint32_t fileVersion;
		Key lastKey;
		Key lastValue;
	};

	// Helper class for reading restore data from a buffer and throwing the right errors.
	struct StringRefReader {
		StringRefReader(StringRef s = StringRef(), Error e = Error()) : rptr(s.begin()), end(s.end()), failure_error(e) {}

		// Return remainder of data as a StringRef
		StringRef remainder() {
			return StringRef(rptr, end - rptr);
		}

		// Return a pointer to len bytes at the current read position and advance read pos
		const uint8_t * consume(unsigned int len) {
			if(rptr == end && len != 0)
				throw end_of_stream();
			const uint8_t *p = rptr;
			rptr += len;
			if(rptr > end)
				throw failure_error;
			return p;
		}

		// Return a T from the current read position and advance read pos
		template<typename T> const T consume() {
			return *(const T *)consume(sizeof(T));
		}

		// Functions for consuming big endian (network byte order) integers.
		// Consumes a big endian number, swaps it to little endian, and returns it.
		const int32_t  consumeNetworkInt32()  { return (int32_t)bigEndian32((uint32_t)consume< int32_t>());}
		const uint32_t consumeNetworkUInt32() { return          bigEndian32(          consume<uint32_t>());}

		bool eof() { return rptr == end; }

		const uint8_t *rptr, *end;
		Error failure_error;
	};

	ACTOR Future<Standalone<VectorRef<KeyValueRef>>> decodeRangeFileBlock(Reference<IAsyncFile> file, int64_t offset, int len) {
		state Standalone<StringRef> buf = makeString(len);
		int rLen = wait(file->read(mutateString(buf), len, offset));
		if(rLen != len)
			throw restore_bad_read();

		Standalone<VectorRef<KeyValueRef>> results({}, buf.arena());
		state StringRefReader reader(buf, restore_corrupted_data());

		try {
			// Read header, currently only decoding version 1001
			if(reader.consume<int32_t>() != 1001)
				throw restore_unsupported_file_version();

			// Read begin key, if this fails then block was invalid.
			uint32_t kLen = reader.consumeNetworkUInt32();
			const uint8_t *k = reader.consume(kLen);
			results.push_back(results.arena(), KeyValueRef(KeyRef(k, kLen), ValueRef()));

			// Read kv pairs and end key
			while(1) {
				// Read a key.
				kLen = reader.consumeNetworkUInt32();
				k = reader.consume(kLen);

				// If eof reached or first value len byte is 0xFF then a valid block end was reached.
				if(reader.eof() || *reader.rptr == 0xFF) {
					results.push_back(results.arena(), KeyValueRef(KeyRef(k, kLen), ValueRef()));
					break;
				}

				// Read a value, which must exist or the block is invalid
				uint32_t vLen = reader.consumeNetworkUInt32();
				const uint8_t *v = reader.consume(vLen);
				results.push_back(results.arena(), KeyValueRef(KeyRef(k, kLen), ValueRef(v, vLen)));

				// If eof reached or first byte of next key len is 0xFF then a valid block end was reached.
				if(reader.eof() || *reader.rptr == 0xFF)
					break;
			}

			// Make sure any remaining bytes in the block are 0xFF
			for(auto b : reader.remainder())
				if(b != 0xFF)
					throw restore_corrupted_data_padding();

			return results;

		} catch(Error &e) {
			TraceEvent(SevError, "FileRestoreCorruptRangeFileBlock")
				.detail("Filename", file->getFilename())
				.detail("BlockOffset", offset)
				.detail("BlockLen", len)
				.detail("ErrorRelativeOffset", reader.rptr - buf.begin())
				.detail("ErrorAbsoluteOffset", reader.rptr - buf.begin() + offset)
				.error(e);
			throw;
		}
	}


	// Very simple format compared to KeyRange files.
	// Header, [Key, Value]... Key len
	struct LogFileWriter {
		static const std::string &FFs;

		LogFileWriter(Reference<IAsyncFile> file = Reference<IAsyncFile>(), int blockSize = 0) : file(file), blockSize(blockSize), offset(0), blockEnd(0), fileVersion(2001) {}

		// Start a new block if needed, then write the key and value
		ACTOR static Future<Void> writeKV_impl(LogFileWriter *self, Key k, Value v) {
			// If key and value do not fit in this block, end it and start a new one
			int toWrite = sizeof(int32_t) + k.size() + sizeof(int32_t) + v.size();
			if(self->offset + toWrite > self->blockEnd) {
				// Write padding if needed
				int bytesLeft = self->blockEnd - self->offset;
				if(bytesLeft > 0) {
					Void _ = wait(self->file->write(paddingFFs.data(), bytesLeft, self->offset));
					self->offset = self->blockEnd;
				}

				// Set new blockEnd
				self->blockEnd += self->blockSize;

				// write Header
				Void _ = wait(self->file->write(&self->fileVersion, sizeof(self->fileVersion), self->offset));
				self->offset += sizeof(self->fileVersion);
			}

			Void _ = wait(self->write(k));
			Void _ = wait(self->write(v));

			// At this point we should be in whatever the current block is or the block size is too small
			if(self->offset > self->blockEnd)
				throw backup_bad_block_size();

			return Void();
		}

		Future<Void> writeKV(Key k, Value v) { return writeKV_impl(this, k, v); }

		Reference<IAsyncFile> file;
		int blockSize;
		int64_t offset;

	private:
		Future<Void> write(Standalone<StringRef> s) { return writeString(file, s, &offset); }
		int64_t blockEnd;
		uint32_t fileVersion;
	};

	ACTOR Future<Standalone<VectorRef<KeyValueRef>>> decodeLogFileBlock(Reference<IAsyncFile> file, int64_t offset, int len) {
		state Standalone<StringRef> buf = makeString(len);
		int rLen = wait(file->read(mutateString(buf), len, offset));
		if(rLen != len)
			throw restore_bad_read();

		Standalone<VectorRef<KeyValueRef>> results({}, buf.arena());
		state StringRefReader reader(buf, restore_corrupted_data());

		try {
			// Read header, currently only decoding version 2001
			if(reader.consume<int32_t>() != 2001)
				throw restore_unsupported_file_version();

			// Read k/v pairs.  Block ends either at end of last value exactly or with 0xFF as first key len byte.
			while(1) {
				// If eof reached or first key len bytes is 0xFF then end of block was reached.
				if(reader.eof() || *reader.rptr == 0xFF)
					break;

				// Read key and value.  If anything throws then there is a problem.
				uint32_t kLen = reader.consumeNetworkUInt32();
				const uint8_t *k = reader.consume(kLen);
				uint32_t vLen = reader.consumeNetworkUInt32();
				const uint8_t *v = reader.consume(vLen);

				results.push_back(results.arena(), KeyValueRef(KeyRef(k, kLen), ValueRef(v, vLen)));
			}

			// Make sure any remaining bytes in the block are 0xFF
			for(auto b : reader.remainder())
				if(b != 0xFF)
					throw restore_corrupted_data_padding();

			return results;

		} catch(Error &e) {
			TraceEvent(SevError, "FileRestoreCorruptLogFileBlock")
				.detail("Filename", file->getFilename())
				.detail("BlockOffset", offset)
				.detail("BlockLen", len)
				.detail("ErrorRelativeOffset", reader.rptr - buf.begin())
				.detail("ErrorAbsoluteOffset", reader.rptr - buf.begin() + offset)
				.error(e);
			throw;
		}
	}

	// This is used to open files during BACKUP tasks.
	ACTOR static Future<Reference<IAsyncFile>> doOpenBackupFile(bool writeMode, std::string backupContainer, std::string fileName, BackupConfig config, Database cx) {
		try
		{
			Reference<IBackupContainer> container = IBackupContainer::openContainer(backupContainer);
			IBackupContainer::EMode mode = writeMode ? IBackupContainer::WRITEONLY : IBackupContainer::READONLY;
			state Reference<IAsyncFile>	backupFile = wait(container->openFile(fileName, mode));
			return backupFile;
		}
		catch (Error &e) {
			state Error err = e;
			Void _ = wait(config.logError(cx, e, format("ERROR: Failed to open file `%s' because of error: %s", fileName.c_str(), err.what())));
			throw err;
		}
	}

	static Future<Reference<IAsyncFile>> openBackupFile(bool writeMode, std::string backupContainer, std::string fileName, BackupConfig config, Database cx) {
		return doOpenBackupFile(writeMode, backupContainer, fileName, config, cx);
	}

	ACTOR Future<Void> truncateCloseFile(Database cx, BackupConfig config, std::string backupContainer, std::string fileName, Reference<IAsyncFile> file, int64_t truncateSize = -1) {
		if (truncateSize == -1) {
			int64_t size = wait(file->size());
			truncateSize = size;
		}

		// Never write an empty file, write one null byte instead. This is just to make blob store happy (or any other underlying fs with no empty file concept)
		if(truncateSize == 0) {
			char c = '\0';
			Void _ = wait(file->write(&c, 1, 0));
			truncateSize += 1;
		}

		state Future<Void> truncate = file->truncate(truncateSize);
		state Future<Void> sync = file->sync();
		state Error err;

		try {
			Void _ = wait(truncate);
		} catch( Error &e ) {
			if(e.code() == error_code_actor_cancelled)
				throw;

			err = e;
			Void _ = wait(config.logError(cx, err, format("ERROR: Failed to write to file `%s' in container '%s' because of error: %s", fileName.c_str(), backupContainer.c_str(), err.what())));
			throw err;
		}

		try {
			Void _ = wait(sync);
		} catch( Error &e ) {
			if(e.code() == error_code_actor_cancelled)
				throw;

			err = e;
			Void _ = wait(config.logError(cx, e, format("WARNING: Cannot sync file `%s' in container '%s'", fileName.c_str(), backupContainer.c_str())));
			throw err;
		}
		file = Reference<IAsyncFile>();
		return Void();
	}

	ACTOR Future<Void> checkTaskVersion(Database cx, Reference<Task> task, StringRef name, uint32_t version) {
		uint32_t taskVersion = task->getVersion();
		if (taskVersion > version) {
<<<<<<< HEAD
			state Error err = task_invalid_version();

			TraceEvent(SevError, "BA_BackupRangeTaskFunc_execute").detail("taskVersion", taskVersion).detail("Name", printable(name)).detail("Version", version);
			if (KeyBackedConfig::TaskParams.uid().exists(task)) {
				std::string msg = format("ERROR: %s task version `%lu' is greater than supported version `%lu'", task->params[Task::reservedTaskParamKeyType].toString().c_str(), (unsigned long)taskVersion, (unsigned long)version);
				Void _ = wait(BackupConfig(task).logError(cx, err, msg));
			}
=======
			TraceEvent(SevWarn, "BA_BackupRangeTaskFunc_execute").detail("taskVersion", taskVersion).detail("Name", printable(name)).detail("Version", version);
			Void _ = wait(logError(tr, task->params[FileBackupAgent::keyErrors],
				format("ERROR: %s task version `%lu' is greater than supported version `%lu'", task->params[Task::reservedTaskParamKeyType].toString().c_str(), (unsigned long)taskVersion, (unsigned long)version)));
>>>>>>> 532de63a

			throw err;
		}

		return Void();
	}

	ACTOR static Future<Void> writeRestoreFile(Reference<ReadYourWritesTransaction> tr, BackupConfig config, Version stopVersion)
	{
		tr->setOption(FDBTransactionOptions::ACCESS_SYSTEM_KEYS);
		tr->setOption(FDBTransactionOptions::LOCK_AWARE);

		state UID uid = config.getUid();
		state std::string backupContainer = wait(config.backupContainer().getOrThrow(tr));
		state std::string tagName = wait(config.tag().getOrThrow(tr));
		state std::string filename = "restorable";
		state std::string tempFileName = FileBackupAgent::getTempFilename();
		state Reference<IAsyncFile> f = wait(openBackupFile(true, backupContainer, tempFileName, config, tr->getDatabase()));

		if (f) {
			state int64_t offset = wait(f->size());
			state std::string msg;

			TraceEvent(SevInfo, "BA_FinishFileWrite").detail("tempfile", tempFileName).detail("backupContainer", backupContainer);

			msg += format("%-15s %ld\n", "fdbbackupver:", backupVersion);
			msg += format("%-15s %lld\n", "restorablever:", stopVersion);
			msg += format("%-15s %s\n", "tag:", tagName.c_str());
			msg += format("%-15s %s\n", "logUid:", uid.toString().c_str());
			msg += format("%-15s %s\n", "logUidValue:", printable(config.getUidAsKey()).c_str());

			// Deserialize the backup ranges
			state std::vector<KeyRange> backupRanges = wait(config.backupRanges().getOrThrow(tr));
			msg += format("%-15s %d\n", "ranges:", backupRanges.size());
			for (auto &backupRange : backupRanges) {
				msg += format("%-15s %s\n", "rangebegin:", printable(backupRange.begin).c_str());
				msg += format("%-15s %s\n", "rangeend:", printable(backupRange.end).c_str());
			}

			msg += format("%-15s %s\n", "time:", BackupAgentBase::getCurrentTime().toString().c_str());
			msg += format("%-15s %lld\n", "timesecs:", (long long) now());

			// Variable boundary
			msg += "\n\n----------------------------------------------------\n\n\n";

			msg += format("This backup can be restored beginning at version %lld.\n", stopVersion);

			// Write the message to the file
			try {
				f->write(msg.c_str(), msg.size(), offset);
			} catch( Error &e ) {
				if( e.code() == error_code_actor_cancelled)
					throw;

				state Error err = e;
				Void _ = wait(config.logError(tr->getDatabase(), err, format("ERROR: Failed to write to file `%s' because of error: %s", filename.c_str(), err.what())));

				throw err;
			}
			Void _ = wait(truncateCloseFile(tr->getDatabase(), config, backupContainer, filename, f, offset + msg.size()));
			Void _ = wait(IBackupContainer::openContainer(backupContainer)->renameFile(tempFileName, filename));
			tr->set(FileBackupAgent().lastRestorable.get(StringRef(tagName)).pack(), BinaryWriter::toValue(stopVersion, Unversioned()));
		}
		else {
			Void _ = wait(config.logError(tr->getDatabase(), io_error(), "ERROR: Failed to open restorable file for unknown reason."));
			throw io_error();
		}

		TraceEvent("BA_WriteRestoreFile").detail("logUid", uid).detail("stopVersion", stopVersion)
			.detail("backupContainer", backupContainer)
			.detail("backupTag", tagName);

		return Void();
	}

	std::function<void(Reference<Task>)> NOP_SETUP_TASK_FN = [](Reference<Task> task) { /* NOP */ };
	ACTOR static Future<Key> addBackupTask(StringRef name,
										   uint32_t version,
										   Reference<ReadYourWritesTransaction> tr,
										   Reference<TaskBucket> taskBucket,
										   TaskCompletionKey completionKey,
										   BackupConfig config,
										   Reference<TaskFuture> waitFor = Reference<TaskFuture>(),
										   std::function<void(Reference<Task>)> setupTaskFn = NOP_SETUP_TASK_FN,
										   int priority = 0) {
		tr->setOption(FDBTransactionOptions::ACCESS_SYSTEM_KEYS);
		tr->setOption(FDBTransactionOptions::LOCK_AWARE);

		Key doneKey = wait(completionKey.get(tr, taskBucket));
		state Reference<Task> task(new Task(name, version, doneKey, priority));

		// Bind backup config to new task
		Void _ = wait(config.toTask(tr, task));

		// Set task specific params
		setupTaskFn(task);

		if (!waitFor) {
			return taskBucket->addTask(tr, task);
		}
		Void _ = wait(waitFor->onSetAddTask(tr, taskBucket, task));

		return LiteralStringRef("OnSetAddTask");
	}

	struct BackupRangeTaskFunc : TaskFuncBase {
		static StringRef name;
		static const uint32_t version;

		static struct {
			static TaskParam<Key> beginKey() {
				return LiteralStringRef(__FUNCTION__);
			}
			static TaskParam<Key> endKey() {
				return LiteralStringRef(__FUNCTION__);
			}
			static TaskParam<Key> backupRangeBeginKey() {
				return LiteralStringRef(__FUNCTION__);
			}
			static TaskParam<bool> addBackupRangeTasks() {
				return LiteralStringRef(__FUNCTION__);
			}
			static TaskParam<int64_t> fileSize() {
				return LiteralStringRef(__FUNCTION__);
			}
			static TaskParam<int64_t> nrKeys() {
				return LiteralStringRef(__FUNCTION__);
			}
		} Params;

		StringRef getName() const { return name; };

		Future<Void> execute(Database cx, Reference<TaskBucket> tb, Reference<FutureBucket> fb, Reference<Task> task) { return _execute(cx, tb, fb, task); };
		Future<Void> finish(Reference<ReadYourWritesTransaction> tr, Reference<TaskBucket> tb, Reference<FutureBucket> fb, Reference<Task> task) { return _finish(tr, tb, fb, task); };

		// Record a range file to the range file map in the backup.
		ACTOR static Future<bool> recordRangeFile(BackupConfig backup, Database cx, Reference<Task> task, Reference<TaskBucket> taskBucket, KeyRange range, std::string fileName) {
			// Ignore empty ranges.
			if(range.empty())
				return true;

			state Reference<ReadYourWritesTransaction> tr(new ReadYourWritesTransaction(cx));
			loop {
				try {
					tr->reset();
					tr->setOption(FDBTransactionOptions::ACCESS_SYSTEM_KEYS);
					tr->setOption(FDBTransactionOptions::LOCK_AWARE);
	
					// It's VERY important to check this because currently backup re-uses UIDs so we could be writing this 
					// into a completed backup's map or worse, the map for a differnet and newer backup which would then
					// be corrupted.
					bool keepGoing = wait(taskBucket->keepRunning(tr, task));
					if(!keepGoing)
						return false;

					// See if there is already a file for this key which has an earlier begin
					Optional<BackupConfig::KeyAndFilenameT> beginAndFilename = wait(backup.rangeFileMap().get(tr, range.end));
					if(beginAndFilename.present() && beginAndFilename.get().first < range.begin)
						break;

					backup.rangeFileMap().set(tr, range.end, {range.begin, StringRef(fileName)});

					Void _ = wait(tr->commit());
					break;
				} catch(Error &e) {
					Void _ = wait(tr->onError(e));
				}
			}

			return true;
		}

		ACTOR static Future<Standalone<VectorRef<KeyRef>>> getBlockOfShards(Reference<ReadYourWritesTransaction> tr, Key beginKey, Key endKey, int limit) {

			tr->setOption(FDBTransactionOptions::ACCESS_SYSTEM_KEYS);
			tr->setOption(FDBTransactionOptions::LOCK_AWARE);
			state Standalone<VectorRef<KeyRef>> results;
			Standalone<RangeResultRef> values = wait(tr->getRange(KeyRangeRef(keyAfter(beginKey.withPrefix(keyServersPrefix)), endKey.withPrefix(keyServersPrefix)), limit));

			for (auto &s : values) {
				KeyRef k = s.key.removePrefix(keyServersPrefix);
				results.push_back_deep(results.arena(), k);
			}

			return results;
		}

		ACTOR static Future<Key> addTask(Reference<ReadYourWritesTransaction> tr, Reference<TaskBucket> taskBucket, Reference<Task> parentTask, Key begin, Key end, TaskCompletionKey completionKey, Reference<TaskFuture> waitFor = Reference<TaskFuture>(), int priority = 0) {
			TraceEvent(SevInfo, "FBA_schedBackupRangeTask").detail("begin", printable(begin)).detail("end", printable(end));
			Key key = wait(addBackupTask(BackupRangeTaskFunc::name,
										 BackupRangeTaskFunc::version,
										 tr, taskBucket, completionKey,
										 BackupConfig(parentTask),
										 waitFor,
										 [=](Reference<Task> task) {
											 Params.beginKey().set(task, begin);
											 Params.endKey().set(task, end);
											 Params.addBackupRangeTasks().set(task, false);
										 },
										 priority));
			return key;
		}

		ACTOR static Future<Void> endKeyRangeFile(Database cx, BackupConfig config, RangeFileWriter *rangeFile, std::string backupContainer, std::string *outFileName, Key endKey, Version atVersion) {
			ASSERT(outFileName != nullptr);

			if (!rangeFile->file){
				return Void();
			}

			Void _ = wait(rangeFile->writeKey(endKey));

			state std::string finalName = FileBackupAgent::getDataFilename(atVersion, rangeFile->offset, rangeFile->blockSize);
			Void _ = wait(truncateCloseFile(cx, config, backupContainer, finalName, rangeFile->file, rangeFile->offset));

			Void _ = wait(IBackupContainer::openContainer(backupContainer)->renameFile(*outFileName, finalName));
			*outFileName = finalName;

			return Void();
		}

		ACTOR static Future<Void> _execute(Database cx, Reference<TaskBucket> taskBucket, Reference<FutureBucket> futureBucket, Reference<Task> task) {
			state Reference<FlowLock> lock(new FlowLock(CLIENT_KNOBS->BACKUP_LOCK_BYTES));
			state int64_t nrKeys = 0;

			Void _ = wait(checkTaskVersion(cx, task, BackupRangeTaskFunc::name, BackupRangeTaskFunc::version));

			// Find out if there is a shard boundary in(beginKey, endKey)
			Standalone<VectorRef<KeyRef>> keys = wait(runRYWTransaction(cx, [=](Reference<ReadYourWritesTransaction> tr){ return getBlockOfShards(tr, task->params[FileBackupAgent::keyBeginKey], task->params[FileBackupAgent::keyEndKey], 1); }));
			if (keys.size() > 0) {
				Params.addBackupRangeTasks().set(task, true);
				return Void();
			}

			// Read everything from beginKey to endKey, write it to an output file, run the output file processor, and
			// then set on_done. If we are still writing after X seconds, end the output file and insert a new backup_range
			// task for the remainder.
			state double timeout = now() + CLIENT_KNOBS->BACKUP_RANGE_TIMEOUT;
			state Reference<IAsyncFile> outFile;
			state Version outVersion = -1;

			state std::string outFileName;
			state Key beginKey = Params.beginKey().get(task);
			state Key endKey = Params.endKey().get(task);
			state Key lastKey;

			state KeyRange range(KeyRangeRef(beginKey, endKey));

			// retrieve kvData
			state PromiseStream<RangeResultWithVersion> results;
			state Future<Void> rc = readCommitted(cx, results, lock, range, true, true, true);
			state RangeFileWriter rangeFile;
			state int64_t fileSize = 0;

			state BackupConfig backup(task);
			state std::string backupContainer;
			loop {
				try {
					state Reference<ReadYourWritesTransaction> tr(new ReadYourWritesTransaction(cx));
					tr->setOption(FDBTransactionOptions::ACCESS_SYSTEM_KEYS);
					tr->setOption(FDBTransactionOptions::LOCK_AWARE);

					std::string ret = wait(backup.backupContainer().getOrThrow(tr));
					backupContainer = ret;
					break;
				} catch (Error &e) {
					Void _ = wait(tr->onError(e));
				}
			}

			loop{
				try{
					state RangeResultWithVersion values = waitNext(results.getFuture());

					lock->release(values.first.expectedSize());

					//TraceEvent("FBA_Range").detail("range", values.first.size() ? printable(KeyRangeRef(values.first[0].key, values.first.end()[-1].key)) : "endOfRange").detail("version", values.second).detail("size", values.first.size());

					if ((now() >= timeout) || (values.second != outVersion)){
						if (outFile){
							TEST(true); // Backup range task wrote multiple versions

							state Key nextKey = keyAfter(lastKey);
							Void _ = wait(saveAndExtendIncrementally(cx, taskBucket, task,
																	 endKeyRangeFile(cx, backup, &rangeFile, backupContainer, &outFileName, nextKey, outVersion),
																	 timeout  // time at which to do the first saveAndExtend
																	)
										 );

							// outFileName has now been modified to be the file's final (non temporary) name.
							bool keepGoing = wait(recordRangeFile(backup, cx, task, taskBucket, KeyRangeRef(beginKey, nextKey), outFileName));
							if(!keepGoing)
								return Void();

							fileSize += rangeFile.offset;
							beginKey = nextKey;
						}

						if (now() >= timeout) {
							TEST(true); // Backup range task did not finish before timeout
							Params.backupRangeBeginKey().set(task, beginKey);
							Params.fileSize().set(task, fileSize);
							Params.nrKeys().set(task, nrKeys);
							return Void();
						}

						outFileName = FileBackupAgent::getTempFilename();
						Reference<IAsyncFile> f = wait(openBackupFile(true, backupContainer, outFileName, backup, cx));
						outFile = f;
						outVersion = values.second;

						// Initialize range file writer and write begin key
						// block size must be at least large enough for 3 max size keys and 2 max size values + overhead so 250k conservatively.
						rangeFile = RangeFileWriter(outFile, (BUGGIFY ? g_random->randomInt(250e3, 4e6) : CLIENT_KNOBS->BACKUP_RANGEFILE_BLOCK_SIZE));
						Void _ = wait(rangeFile.writeKey(beginKey));
					}

					// write kvData to file
					state size_t i = 0;
					for (; i < values.first.size(); ++i) {
						lastKey = values.first[i].key;
						Void _ = wait(rangeFile.writeKV(lastKey, values.first[i].value));
						nrKeys++;
					}
				}
				catch (Error &e) {
					state Error err = e;
					if (err.code() == error_code_actor_cancelled) {
						throw err;
					}

					if (err.code() == error_code_end_of_stream) {
						if (outFile) {
							try {
								Void _ = wait(saveAndExtendIncrementally(cx, taskBucket, task, 
																		 endKeyRangeFile(cx, backup, &rangeFile, backupContainer, &outFileName, endKey, outVersion),
																		 timeout  // time at which to do the first saveAndExtend
																		)
											 );

								// outFileName has now been modified to be the file's final (non temporary) name.
								bool keepGoing = wait(recordRangeFile(backup, cx, task, taskBucket, KeyRangeRef(beginKey, endKey), outFileName));
								if(!keepGoing)
									return Void();

								fileSize += rangeFile.offset;
							} catch( Error &e ) {
								state Error e2 = e;
								if (e2.code() == error_code_actor_cancelled) {
									throw e2;
								}

								Void _ = wait(backup.logError(cx, e2, format("ERROR: Failed to write to file `%s' because of error: %s", outFileName.c_str(), e2.what())));
								throw e2;
							}
						}
						Params.fileSize().set(task, fileSize);
						Params.nrKeys().set(task, nrKeys);
						return Void();
					}

					Void _ = wait(backup.logError(cx, err, format("ERROR: Failed to write to file `%s' because of error: %s", outFileName.c_str(), err.what())));

					throw err;
				}
			}
		}

		ACTOR static Future<Void> startBackupRangeInternal(Reference<ReadYourWritesTransaction> tr, Reference<TaskBucket> taskBucket, Reference<FutureBucket> futureBucket, Reference<Task> task, Reference<TaskFuture> onDone) {
			tr->setOption(FDBTransactionOptions::ACCESS_SYSTEM_KEYS);
			tr->setOption(FDBTransactionOptions::LOCK_AWARE);
			state Key nextKey = Params.beginKey().get(task);
			state Standalone<VectorRef<KeyRef>> keys = wait(getBlockOfShards(tr, nextKey, Params.endKey().get(task), CLIENT_KNOBS->BACKUP_SHARD_TASK_LIMIT));

			std::vector<Future<Key>> addTaskVector;
			for (int idx = 0; idx < keys.size(); ++idx) {
				if (nextKey != keys[idx]) {
					addTaskVector.push_back(addTask(tr, taskBucket, task, nextKey, keys[idx], TaskCompletionKey::joinWith(onDone)));
				}
				nextKey = keys[idx];
			}

			Void _ = wait(waitForAll(addTaskVector));

			if (nextKey != Params.endKey().get(task)) {
				// Add task to cover nextKey to the end, using the priority of the current task
				Key _ = wait(addTask(tr, taskBucket, task, nextKey, Params.endKey().get(task), TaskCompletionKey::joinWith(onDone), Reference<TaskFuture>(), task->getPriority()));
			}

			return Void();
		}

		ACTOR static Future<Void> _finish(Reference<ReadYourWritesTransaction> tr, Reference<TaskBucket> taskBucket, Reference<FutureBucket> futureBucket, Reference<Task> task) {
			state Reference<TaskFuture> taskFuture = futureBucket->unpack(task->params[Task::reservedTaskParamKeyDone]);

			if(Params.fileSize().exists(task)) {
				BackupConfig(task).rangeBytesWritten().atomicOp(tr, Params.fileSize().get(task), MutationRef::AddValue);
			}

			if (Params.addBackupRangeTasks().get(task)) {
				Void _ = wait(startBackupRangeInternal(tr, taskBucket, futureBucket, task, taskFuture));
			}
			else if (Params.backupRangeBeginKey().exists(task) && Params.backupRangeBeginKey().get(task) < Params.endKey().get(task)) {
				ASSERT(taskFuture->key.size() > 0);
				Key _ = wait(BackupRangeTaskFunc::addTask(tr, taskBucket, task, Params.backupRangeBeginKey().get(task), Params.endKey().get(task), TaskCompletionKey::signal(taskFuture->key)));
			}
			else {
				Void _ = wait(taskFuture->set(tr, taskBucket));
			}

			TraceEvent(SevInfo, "FBA_endBackupRangeTask").detail("begin", printable(Params.beginKey().get(task))).detail("end", printable(Params.endKey().get(task)))
					.detail("size", Params.fileSize().get(task)).detail("nrKeys", Params.nrKeys().get(task));

			Void _ = wait(taskBucket->finish(tr, task));
			return Void();
		}

	};
	StringRef BackupRangeTaskFunc::name = LiteralStringRef("file_backup_range");
	const uint32_t BackupRangeTaskFunc::version = 1;
	REGISTER_TASKFUNC(BackupRangeTaskFunc);

	struct FinishFullBackupTaskFunc : TaskFuncBase {
		static StringRef name;
		static const uint32_t version;

		ACTOR static Future<Void> _finish(Reference<ReadYourWritesTransaction> tr, Reference<TaskBucket> taskBucket, Reference<FutureBucket> futureBucket, Reference<Task> task) {
			Void _ = wait(checkTaskVersion(tr->getDatabase(), task, FinishFullBackupTaskFunc::name, FinishFullBackupTaskFunc::version));

			tr->setOption(FDBTransactionOptions::ACCESS_SYSTEM_KEYS);
			tr->setOption(FDBTransactionOptions::LOCK_AWARE);

			state BackupConfig config(task);

			// Enable the stop key
			state Version readVersion = wait(tr->getReadVersion());
			config.stopVersion().set(tr, readVersion);
			TraceEvent(SevInfo, "FBA_setStopVersion").detail("stopVersion", readVersion);

			Void _ = wait(taskBucket->finish(tr, task));

			return Void();
		}

		ACTOR static Future<Key> addTask(Reference<ReadYourWritesTransaction> tr, Reference<TaskBucket> taskBucket, Reference<Task> parentTask, TaskCompletionKey completionKey, Reference<TaskFuture> waitFor = Reference<TaskFuture>()) {
			Key key = wait(addBackupTask(FinishFullBackupTaskFunc::name,
										 FinishFullBackupTaskFunc::version,
										 tr, taskBucket, completionKey,
										 BackupConfig(parentTask), waitFor));
			return key;
		}

		StringRef getName() const { return name; };

		Future<Void> execute(Database cx, Reference<TaskBucket> tb, Reference<FutureBucket> fb, Reference<Task> task) { return Void(); };
		Future<Void> finish(Reference<ReadYourWritesTransaction> tr, Reference<TaskBucket> tb, Reference<FutureBucket> fb, Reference<Task> task) { return _finish(tr, tb, fb, task); };

	};
	StringRef FinishFullBackupTaskFunc::name = LiteralStringRef("file_finish_full_backup");
	const uint32_t FinishFullBackupTaskFunc::version = 1;
	REGISTER_TASKFUNC(FinishFullBackupTaskFunc);

	struct BackupLogRangeTaskFunc : TaskFuncBase {
		static StringRef name;
		static const uint32_t version;

		static struct {
			static TaskParam<Version> nextBeginVersion() {
				return LiteralStringRef(__FUNCTION__);
			}
			static TaskParam<bool> addBackupLogRangeTasks() {
				return LiteralStringRef(__FUNCTION__);
			}
			static TaskParam<int64_t> fileSize() {
				return LiteralStringRef(__FUNCTION__);
			}
			static TaskParam<Version> beginVersion() {
				return LiteralStringRef(__FUNCTION__);
			}
			static TaskParam<Version> endVersion() {
				return LiteralStringRef(__FUNCTION__);
			}
		} Params;

		StringRef getName() const { return name; };

		Future<Void> execute(Database cx, Reference<TaskBucket> tb, Reference<FutureBucket> fb, Reference<Task> task) { return _execute(cx, tb, fb, task); };
		Future<Void> finish(Reference<ReadYourWritesTransaction> tr, Reference<TaskBucket> tb, Reference<FutureBucket> fb, Reference<Task> task) { return _finish(tr, tb, fb, task); };

		ACTOR static Future<Version> dumpData(Database cx, BackupConfig config, PromiseStream<RCGroup> results, LogFileWriter *outFile,
			std::string fileName, FlowLock* lock, double timeout) {
			loop{
				try{
					state RCGroup group = waitNext(results.getFuture());

					// release lock
					lock->release(group.items.expectedSize());

					state uint32_t len = 0;
					state int i = 0;

					for (; i < group.items.size(); ++i) {
						// Remove the backupLogPrefix + UID bytes from the key
						Void _ = wait(outFile->writeKV(group.items[i].key.substr(backupLogPrefixBytes + 16), group.items[i].value));
					}
					
					if(now() >= timeout)
						return group.groupKey + 1;
				}
				catch (Error &e) {
					if(e.code() == error_code_actor_cancelled)
						throw;

					if (e.code() == error_code_end_of_stream) {
						return invalidVersion;
					}

					state Error err = e;

					Void _ = wait(config.logError(cx, err, format("ERROR: Failed to write to file `%s' because of error: %s", fileName.c_str(), err.what())));

					throw err;
				}
			}
		}

		ACTOR static Future<Void> _execute(Database cx, Reference<TaskBucket> taskBucket, Reference<FutureBucket> futureBucket, Reference<Task> task) {
			state Reference<FlowLock> lock(new FlowLock(CLIENT_KNOBS->BACKUP_LOCK_BYTES));

			Void _ = wait(checkTaskVersion(cx, task, BackupLogRangeTaskFunc::name, BackupLogRangeTaskFunc::version));

			state double timeout = now() + CLIENT_KNOBS->BACKUP_RANGE_TIMEOUT;
			state Version beginVersion = Params.beginVersion().get(task);
			state Version endVersion = Params.endVersion().get(task);

			state BackupConfig config(task);
			state std::string backupContainer;
			loop{
				state Reference<ReadYourWritesTransaction> tr(new ReadYourWritesTransaction(cx));
				tr->setOption(FDBTransactionOptions::ACCESS_SYSTEM_KEYS);
				tr->setOption(FDBTransactionOptions::LOCK_AWARE);
				// Wait for the read version to pass endVersion
				try {
					std::string ret = wait(config.backupContainer().getOrThrow(tr));
					backupContainer = ret;
					Version currentVersion = wait(tr->getReadVersion());
					if(endVersion < currentVersion)
						break;

					Void _ = wait(delay(std::max(CLIENT_KNOBS->BACKUP_RANGE_MINWAIT, (double) (endVersion-currentVersion)/CLIENT_KNOBS->CORE_VERSIONSPERSECOND)));
				}
				catch (Error &e) {
					Void _ = wait(tr->onError(e));
				}
			}

			if (now() >= timeout) {
				Params.nextBeginVersion().set(task, beginVersion);
				return Void();
			}

			state Standalone<VectorRef<KeyRangeRef>> ranges = getLogRanges(beginVersion, endVersion, config.getUidAsKey());
			if (ranges.size() > CLIENT_KNOBS->BACKUP_MAX_LOG_RANGES) {
				Params.addBackupLogRangeTasks().set(task, true);
				return Void();
			}

			state std::string tempFileName = FileBackupAgent::getTempFilename();
			state Reference<IAsyncFile> outFile = wait(openBackupFile(true, backupContainer, tempFileName, config, cx));
			// Block size must be at least large enough for 1 max size key, 1 max size value, and overhead, so conservatively 125k.
			state LogFileWriter logFile(outFile, (BUGGIFY ? g_random->randomInt(125e3, 4e6) : CLIENT_KNOBS->BACKUP_LOGFILE_BLOCK_SIZE));
			state size_t idx;

			state std::vector<PromiseStream<RCGroup>> results;
			state std::vector<Future<Void>> rc;
			state std::vector<Promise<Void>> active;

			for (int i = 0; i < ranges.size(); ++i) {
				results.push_back(PromiseStream<RCGroup>());
				active.push_back(Promise<Void>());
				rc.push_back(readCommitted(cx, results[i], active[i].getFuture(), lock, ranges[i], decodeBKMutationLogKey, false, true, true, nullptr));
			}

			for (idx = 0; idx < ranges.size(); ++idx) {
				active[idx].send(Void());

				Version stopVersion = wait(dumpData(cx, config, results[idx], &logFile, tempFileName, lock.getPtr(), timeout));

				if( stopVersion != invalidVersion || now() >= timeout) {
					if(stopVersion != invalidVersion)
						endVersion = stopVersion;
					else
						endVersion = std::min<Version>(endVersion, ((beginVersion / CLIENT_KNOBS->LOG_RANGE_BLOCK_SIZE) + idx + 1) * CLIENT_KNOBS->LOG_RANGE_BLOCK_SIZE);

					Params.nextBeginVersion().set(task, endVersion);
					break;
				}
			}

			Params.fileSize().set(task, logFile.offset);
			std::string logFileName = FileBackupAgent::getLogFilename(beginVersion, endVersion, logFile.offset, logFile.blockSize);

			Void _ = wait(saveAndExtendIncrementally(cx, taskBucket, task,
													 endLogFile(cx, task, outFile, tempFileName, logFileName, logFile.offset, backupContainer),
													 timeout  // time at which to do the first saveAndExtend
													)
						 );

			return Void();
		}

		ACTOR static Future<Key> addTask(Reference<ReadYourWritesTransaction> tr, Reference<TaskBucket> taskBucket, Reference<Task> parentTask, Version beginVersion, Version endVersion, TaskCompletionKey completionKey, Reference<TaskFuture> waitFor = Reference<TaskFuture>()) {
			Key key = wait(addBackupTask(BackupLogRangeTaskFunc::name,
										 BackupLogRangeTaskFunc::version,
										 tr, taskBucket, completionKey,
										 BackupConfig(parentTask),
										 waitFor,
										 [=](Reference<Task> task) {
											 Params.beginVersion().set(task, beginVersion);
											 Params.endVersion().set(task, endVersion);
											 Params.addBackupLogRangeTasks().set(task, false);
										 }));
			return key;
		}

		ACTOR static Future<Void> startBackupLogRangeInternal(Reference<ReadYourWritesTransaction> tr, Reference<TaskBucket> taskBucket, Reference<FutureBucket> futureBucket, Reference<Task> task, Reference<TaskFuture> taskFuture, Version beginVersion, Version endVersion ) {
			tr->setOption(FDBTransactionOptions::ACCESS_SYSTEM_KEYS);
			tr->setOption(FDBTransactionOptions::LOCK_AWARE);

			std::vector<Future<Key>> addTaskVector;
			int tasks = 0;
			for (int64_t vblock = beginVersion / CLIENT_KNOBS->LOG_RANGE_BLOCK_SIZE; vblock < (endVersion + CLIENT_KNOBS->LOG_RANGE_BLOCK_SIZE - 1) / CLIENT_KNOBS->LOG_RANGE_BLOCK_SIZE; vblock += CLIENT_KNOBS->BACKUP_MAX_LOG_RANGES) {
				Version bv = std::max(beginVersion, vblock * CLIENT_KNOBS->LOG_RANGE_BLOCK_SIZE);

				if( tasks >= CLIENT_KNOBS->BACKUP_SHARD_TASK_LIMIT ) {
					addTaskVector.push_back(addTask(tr, taskBucket, task, bv, endVersion, TaskCompletionKey::joinWith(taskFuture)));
					break;
				}

				Version ev = std::min(endVersion, (vblock + CLIENT_KNOBS->BACKUP_MAX_LOG_RANGES) * CLIENT_KNOBS->LOG_RANGE_BLOCK_SIZE);
				addTaskVector.push_back(addTask(tr, taskBucket, task, bv, ev, TaskCompletionKey::joinWith(taskFuture)));
				tasks++;
			}

			Void _ = wait(waitForAll(addTaskVector));

			return Void();
		}

		ACTOR static Future<Void> _finish(Reference<ReadYourWritesTransaction> tr, Reference<TaskBucket> taskBucket, Reference<FutureBucket> futureBucket, Reference<Task> task) {
			state Version beginVersion = Params.beginVersion().get(task);
			state Version endVersion = Params.endVersion().get(task);
			state Reference<TaskFuture> taskFuture = futureBucket->unpack(task->params[Task::reservedTaskParamKeyDone]);

			if(Params.fileSize().exists(task)) {
				BackupConfig(task).logBytesWritten().atomicOp(tr, Params.fileSize().get(task), MutationRef::AddValue);
			}

			if (Params.addBackupLogRangeTasks().get(task)) {
				Void _ = wait(startBackupLogRangeInternal(tr, taskBucket, futureBucket, task, taskFuture, beginVersion, endVersion));
				endVersion = beginVersion;
			}
			else if (Params.nextBeginVersion().exists(task)) {
				state Version nextVersion = Params.nextBeginVersion().get(task);
				Key _ = wait(BackupLogRangeTaskFunc::addTask(tr, taskBucket, task, nextVersion, endVersion, TaskCompletionKey::joinWith(taskFuture)));
				endVersion = nextVersion;
			} else {
				Void _ = wait(taskFuture->set(tr, taskBucket));
			}

			if(endVersion > beginVersion) {
				Standalone<VectorRef<KeyRangeRef>> ranges = getLogRanges(beginVersion, endVersion, task->params[FileBackupAgent::keyConfigLogUid]);
				for (auto & rng : ranges)
					tr->clear(rng);
			}

			Void _ = wait(taskBucket->finish(tr, task));
			return Void();
		}

		ACTOR static Future<Void> endLogFile(Database cx, Reference<Task> task, Reference<IAsyncFile> tempFile, std::string tempFileName, std::string logFileName, int64_t size, std::string backupContainer) {
			try {
				if (tempFile) {
					Void _ = wait(truncateCloseFile(cx, BackupConfig(task), backupContainer, logFileName, tempFile, size));
				}

				Void _ = wait(IBackupContainer::openContainer(backupContainer)->renameFile(tempFileName, logFileName));
			}
			catch (Error &e) {
				TraceEvent(SevWarn, "BA_BackupLogRangeTaskFunc_endLogFileError").error(e).detail("backupContainer", backupContainer).detail("Rename_file_from", tempFileName);
				throw;
			}

			return Void();
		}

	};

	StringRef BackupLogRangeTaskFunc::name = LiteralStringRef("file_backup_log_range");
	const uint32_t BackupLogRangeTaskFunc::version = 1;
	REGISTER_TASKFUNC(BackupLogRangeTaskFunc);

	struct BackupLogsTaskFunc : TaskFuncBase {
		static StringRef name;
		static const uint32_t version;

		static struct {
			static TaskParam<Version> beginVersion() {
				return LiteralStringRef(__FUNCTION__);
			}
		} Params;

		ACTOR static Future<Void> _finish(Reference<ReadYourWritesTransaction> tr, Reference<TaskBucket> taskBucket, Reference<FutureBucket> futureBucket, Reference<Task> task) {
			Void _ = wait(checkTaskVersion(tr->getDatabase(), task, BackupLogsTaskFunc::name, BackupLogsTaskFunc::version));

			state Reference<TaskFuture> onDone = futureBucket->unpack(task->params[Task::reservedTaskParamKeyDone]);
			state Reference<TaskFuture> allPartsDone;

			tr->setOption(FDBTransactionOptions::ACCESS_SYSTEM_KEYS);
			tr->setOption(FDBTransactionOptions::LOCK_AWARE);

			state BackupConfig config(task);
			state Version stopVersionData = wait(config.stopVersion().getD(tr, -1));

			state Version beginVersion = Params.beginVersion().get(task);
			state Version endVersion = std::max<Version>( tr->getReadVersion().get() + 1, beginVersion + (CLIENT_KNOBS->BACKUP_MAX_LOG_RANGES-1)*CLIENT_KNOBS->LOG_RANGE_BLOCK_SIZE );

			if(endVersion - beginVersion > g_random->randomInt64(0, CLIENT_KNOBS->BACKUP_VERSION_DELAY)) {
				TraceEvent("FBA_BackupLogs").detail("beginVersion", beginVersion).detail("endVersion", endVersion).detail("stopVersionData", stopVersionData);
			}

			// Only consider stopping, if the stop key is set and less than begin version
			if ((stopVersionData > 0) && (stopVersionData < beginVersion)) {
				allPartsDone = onDone;

				// Updated the stop version
				config.stopVersion().set(tr, endVersion);
			}
			else {
				allPartsDone = futureBucket->future(tr);
				Key _ = wait(BackupLogsTaskFunc::addTask(tr, taskBucket, task, endVersion, TaskCompletionKey::signal(onDone), allPartsDone));
			}

			Key _ = wait(BackupLogRangeTaskFunc::addTask(tr, taskBucket, task, beginVersion, endVersion, TaskCompletionKey::joinWith(allPartsDone)));

			Void _ = wait(taskBucket->finish(tr, task));
			return Void();
		}

		ACTOR static Future<Key> addTask(Reference<ReadYourWritesTransaction> tr, Reference<TaskBucket> taskBucket, Reference<Task> parentTask, Version beginVersion, TaskCompletionKey completionKey, Reference<TaskFuture> waitFor = Reference<TaskFuture>()) {
			Key key = wait(addBackupTask(BackupLogsTaskFunc::name,
										 BackupLogsTaskFunc::version,
										 tr, taskBucket, completionKey,
										 BackupConfig(parentTask),
										 waitFor,
										 [=](Reference<Task> task) {
											 Params.beginVersion().set(task, beginVersion);
										 }));
			return key;
		}

		StringRef getName() const { return name; };

		Future<Void> execute(Database cx, Reference<TaskBucket> tb, Reference<FutureBucket> fb, Reference<Task> task) { return Void(); };
		Future<Void> finish(Reference<ReadYourWritesTransaction> tr, Reference<TaskBucket> tb, Reference<FutureBucket> fb, Reference<Task> task) { return _finish(tr, tb, fb, task); };
	};
	StringRef BackupLogsTaskFunc::name = LiteralStringRef("file_backup_logs");
	const uint32_t BackupLogsTaskFunc::version = 1;
	REGISTER_TASKFUNC(BackupLogsTaskFunc);

	struct FinishedFullBackupTaskFunc : TaskFuncBase {
		static StringRef name;
		static const uint32_t version;

		StringRef getName() const { return name; };

		ACTOR static Future<Void> _finish(Reference<ReadYourWritesTransaction> tr, Reference<TaskBucket> taskBucket, Reference<FutureBucket> futureBucket, Reference<Task> task) {
			Void _ = wait(checkTaskVersion(tr->getDatabase(), task, FinishedFullBackupTaskFunc::name, FinishedFullBackupTaskFunc::version));

			state BackupConfig backup(task);
			state UID uid = backup.getUid();

			state Key configPath = uidPrefixKey(logRangesRange.begin, uid);
			state Key logsPath = uidPrefixKey(backupLogKeys.begin, uid);

			tr->clear(KeyRangeRef(configPath, strinc(configPath)));
			tr->clear(KeyRangeRef(logsPath, strinc(logsPath)));
			backup.stateEnum().set(tr, EBackupState::STATE_COMPLETED);

			Void _ = wait(taskBucket->finish(tr, task));
			return Void();
		}

		ACTOR static Future<Key> addTask(Reference<ReadYourWritesTransaction> tr, Reference<TaskBucket> taskBucket, Reference<Task> parentTask, TaskCompletionKey completionKey, Reference<TaskFuture> waitFor = Reference<TaskFuture>()) {
			Key key = wait(addBackupTask(FinishedFullBackupTaskFunc::name,
										 FinishedFullBackupTaskFunc::version,
										 tr, taskBucket, completionKey,
										 BackupConfig(parentTask), waitFor));
			return key;
		}

		Future<Void> execute(Database cx, Reference<TaskBucket> tb, Reference<FutureBucket> fb, Reference<Task> task) { return Void(); };
		Future<Void> finish(Reference<ReadYourWritesTransaction> tr, Reference<TaskBucket> tb, Reference<FutureBucket> fb, Reference<Task> task) { return _finish(tr, tb, fb, task); };
	};
	StringRef FinishedFullBackupTaskFunc::name = LiteralStringRef("file_finished_full_backup");
	const uint32_t FinishedFullBackupTaskFunc::version = 1;
	REGISTER_TASKFUNC(FinishedFullBackupTaskFunc);

	struct BackupDiffLogsTaskFunc : TaskFuncBase {
		static StringRef name;
		static const uint32_t version;

		static struct {
			static TaskParam<Version> beginVersion() {
				return LiteralStringRef(__FUNCTION__);
			}
		} Params;

		ACTOR static Future<Void> _finish(Reference<ReadYourWritesTransaction> tr, Reference<TaskBucket> taskBucket, Reference<FutureBucket> futureBucket, Reference<Task> task) {
			Void _ = wait(checkTaskVersion(tr->getDatabase(), task, BackupDiffLogsTaskFunc::name, BackupDiffLogsTaskFunc::version));

			tr->setOption(FDBTransactionOptions::ACCESS_SYSTEM_KEYS);
			tr->setOption(FDBTransactionOptions::LOCK_AWARE);

			state BackupConfig config(task);
			state std::string tagName = wait(config.tag().getOrThrow(tr));

			state Reference<TaskFuture> onDone = futureBucket->unpack(task->params[Task::reservedTaskParamKeyDone]);
			state Reference<TaskFuture> allPartsDone;

			state bool stopWhenDone = wait(config.stopWhenDone().getOrThrow(tr));

			state Version beginVersion = Params.beginVersion().get(task);
			state Version endVersion = std::max<Version>( tr->getReadVersion().get() + 1, beginVersion + (CLIENT_KNOBS->BACKUP_MAX_LOG_RANGES-1)*CLIENT_KNOBS->LOG_RANGE_BLOCK_SIZE );

			tr->set(FileBackupAgent().lastRestorable.get(StringRef(tagName)).pack(), BinaryWriter::toValue(beginVersion, Unversioned()));

			if(endVersion - beginVersion > g_random->randomInt64(0, CLIENT_KNOBS->BACKUP_VERSION_DELAY)) {
				TraceEvent("FBA_DiffLogs").detail("beginVersion", beginVersion).detail("endVersion", endVersion).detail("stopWhenDone", stopWhenDone);
			}

			if (stopWhenDone) {
				allPartsDone = onDone;
				config.stopVersion().set(tr, endVersion);
			}
			else {
				allPartsDone = futureBucket->future(tr);
				Key _ = wait(BackupDiffLogsTaskFunc::addTask(tr, taskBucket, task, endVersion, TaskCompletionKey::signal(onDone), allPartsDone));
			}

			Key _ = wait(BackupLogRangeTaskFunc::addTask(tr, taskBucket, task, beginVersion, endVersion, TaskCompletionKey::joinWith(allPartsDone)));

			Void _ = wait(taskBucket->finish(tr, task));
			return Void();
		}

		ACTOR static Future<Key> addTask(Reference<ReadYourWritesTransaction> tr, Reference<TaskBucket> taskBucket, Reference<Task> parentTask, Version beginVersion, TaskCompletionKey completionKey, Reference<TaskFuture> waitFor = Reference<TaskFuture>()) {
			Key key = wait(addBackupTask(BackupDiffLogsTaskFunc::name,
										 BackupDiffLogsTaskFunc::version,
										 tr, taskBucket, completionKey,
										 BackupConfig(parentTask),
										 waitFor,
										 [=](Reference<Task> task) {
											 Params.beginVersion().set(task, beginVersion);
										 }));
			return key;
		}

		StringRef getName() const { return name; };

		Future<Void> execute(Database cx, Reference<TaskBucket> tb, Reference<FutureBucket> fb, Reference<Task> task) { return Void(); };
		Future<Void> finish(Reference<ReadYourWritesTransaction> tr, Reference<TaskBucket> tb, Reference<FutureBucket> fb, Reference<Task> task) { return _finish(tr, tb, fb, task); };
	};
	StringRef BackupDiffLogsTaskFunc::name = LiteralStringRef("file_backup_diff_logs");
	const uint32_t BackupDiffLogsTaskFunc::version = 1;
	REGISTER_TASKFUNC(BackupDiffLogsTaskFunc);

	struct FileInfo {
		FileInfo(std::string fname = "") { init(fname); }

		enum EType { UNKNOWN=0, LOG=10, KVRANGE=20, KVMANIFEST=30 };
		std::string filename;
		EType type;
		Version beginVersion;
		Version endVersion;
		std::string uid;
		int64_t size;
		int blockSize;

		bool valid() const { return type != EType::UNKNOWN; }

		// Comparator for ordering files by beginVersion, type, endVersion, filename
		bool operator<(const FileInfo &rhs) const {
			int64_t cmp = beginVersion - rhs.beginVersion;
			if(cmp == 0) {
				cmp = type - rhs.type;
				if(cmp == 0) {
					cmp = endVersion - rhs.endVersion;
					if(cmp == 0)
						cmp = filename.compare(rhs.filename);
				}
			}
			return cmp < 0;
		}
		
		bool init(std::string fname) {
			filename = fname;
			uid.clear();
			type = FileInfo::UNKNOWN;
			beginVersion = invalidVersion;
			endVersion = invalidVersion;
			size = 0;
			blockSize = 0;
			
			// Filenames are comma separated lists, split by comma into parts
			std::vector<std::string> parts;
			boost::split(parts, fname, boost::is_any_of(","));
			if(parts.empty())
				return false;

			// Filename forms:
			//   kvrange,    version,      uid,        size, blocksize
			//   log,        beginVersion, endVersion, size, blocksize
			//   kvmanifest, beginVersion, endVersion, uid,  totalRangesSize
			// All file forms have 5 parts
			if(parts.size() != 5)
				return false;

			beginVersion = getVersionFromString(parts[1]);
			std::string &ftype = parts[0];

			// KV Range manifest
			if(ftype == "kvmanifest") {
				type = EType::KVMANIFEST;
				endVersion = getVersionFromString(parts[2]);
				uid = parts[3];
				size = atoi(parts[4].c_str());
			}
			// KV range data
			else if(ftype == "kvrange") {
				type = EType::KVRANGE;
				endVersion = beginVersion;  // kvrange files are single version
				uid = parts[2];
				size = atoll(parts[3].c_str());
				blockSize = atoi(parts[4].c_str());
			}
			// Transaction log file
			else if(ftype == "log") {
				type = EType::LOG;
				endVersion = getVersionFromString(parts[2]);
				size = atoll(parts[3].c_str());
				blockSize = atoi(parts[4].c_str());
			}

			return valid();
		}
	};

	struct BackupRestorableTaskFunc : TaskFuncBase {
		static StringRef name;
		static const uint32_t version;

		ACTOR static Future<Void> _execute(Database cx, Reference<TaskBucket> taskBucket, Reference<FutureBucket> futureBucket, Reference<Task> task) {
			state BackupConfig backup(task);
			state Reference<ReadYourWritesTransaction> tr(new ReadYourWritesTransaction(cx));

			// Read the entire range file map into memory, then walk it backwards from its last entry to produce a list of non overlapping key range files
			// Map is endKey -> (beginKey, filename)
			state std::map<Key, std::pair<Key, Key>> localmap;
			state Key startKey;
			state int batchSize = BUGGIFY ? 1 : 1000000;
			state std::string backupContainer;

			loop {
				try {
					tr->reset();
					tr->setOption(FDBTransactionOptions::ACCESS_SYSTEM_KEYS);
					tr->setOption(FDBTransactionOptions::LOCK_AWARE);
					std::string ret = wait(backup.backupContainer().getOrThrow(tr));
					backupContainer = ret;

					// Calling isFinished instead of keepRunning because if this backup was cancelled completely but we got
					// all the way to this part we may as well write out the kvmanifest.
					bool isFinished = wait(taskBucket->isFinished(tr, task));
					if(isFinished)
						return Void();

					BackupConfig::RangeFileMapT::PairsType rangeresults = wait(backup.rangeFileMap().getRange(tr, startKey, {}, batchSize));

					for(auto &p : rangeresults)
						localmap.insert(p);

					if(rangeresults.size() < batchSize)
						break;

					startKey = keyAfter(rangeresults.back().first);
				} catch(Error &e) {
					Void _ = wait(tr->onError(e));
				}
			}

			// TODO:  Make sure the range coverage matches the configured backup ranges, which can be disjoint.
			std::vector<Key> files;
			state Version maxVer = 0;
			state Version minVer = std::numeric_limits<Version>::max();
			state int64_t totalBytes = 0;

			if(!localmap.empty()) {
				// Get iterator that points to greatest key, start there.
				auto ri = localmap.rbegin();
				auto i = (++ri).base();
				FileInfo fi;

				while(1) {
					// Add file to list and update version range seen
					files.push_back(i->second.second);
					FileInfo fi(i->second.second.toString());
					ASSERT(fi.type == FileInfo::KVRANGE);
					if(fi.beginVersion < minVer)
						minVer = fi.beginVersion;
					if(fi.endVersion > maxVer)
						maxVer = fi.endVersion;
					totalBytes += fi.size;

					// Jump to file that either ends where this file begins or has the greatest end that is less than
					// the begin of this file.  In other words find the map key that is <= begin of this file.  To do this
					// find the first end strictly greater than begin and then back up one.
					i = localmap.upper_bound(i->second.first);
					// If we get begin then we're done, there are no more ranges that end at or before the last file's begin
					if(i == localmap.begin())
						break;
					--i;
				}
			}

			json_spirit::Value doc = json_spirit::Array();
			json_spirit::Array &array = doc.get_array();			
			for(auto &f : files)
				array.push_back(f.toString());
			state std::string docString = json_spirit::write_string(doc);

			state Reference<IBackupContainer> bc = IBackupContainer::openContainer(backupContainer);
			state std::string tempFile = FileBackupAgent::getTempFilename();
			state Reference<IAsyncFile> mf = wait(bc->openFile(tempFile, IBackupContainer::WRITEONLY));
			Void _ = wait(mf->write(docString.data(), docString.size(), 0));
			Void _ = wait(mf->sync());

			std::string fileName = format("kvmanifest,%lld,%lld,%lld,%s", minVer, maxVer, totalBytes, g_random->randomUniqueID().toString().c_str());

			TraceEvent(SevInfo, "FBA_KVManifest").detail("fileName", fileName.c_str());
			Void _ = wait(bc->renameFile(tempFile, fileName));

			return Void();
		}

		ACTOR static Future<Void> _finish(Reference<ReadYourWritesTransaction> tr, Reference<TaskBucket> taskBucket, Reference<FutureBucket> futureBucket, Reference<Task> task) {
			Void _ = wait(checkTaskVersion(tr->getDatabase(), task, BackupRestorableTaskFunc::name, BackupRestorableTaskFunc::version));

			state BackupConfig config(task);
			tr->setOption(FDBTransactionOptions::ACCESS_SYSTEM_KEYS);
			tr->setOption(FDBTransactionOptions::LOCK_AWARE);

			state Reference<TaskFuture> onDone = futureBucket->unpack(task->params[Task::reservedTaskParamKeyDone]);

			state Version restoreVersion = wait(config.stopVersion().getD(tr, -1));

			state bool stopWhenDone = wait(config.stopWhenDone().getOrThrow(tr));
			state Reference<TaskFuture> allPartsDone;

			Void _ = wait(writeRestoreFile(tr, config, restoreVersion));

			TraceEvent("FBA_Complete").detail("restoreVersion", restoreVersion).detail("differential", stopWhenDone);

			// Start the complete task, if differential is not enabled
			if (stopWhenDone) {
				// After the Backup completes, clear the backup subspace and update the status
				Key _ = wait(FinishedFullBackupTaskFunc::addTask(tr, taskBucket, task, TaskCompletionKey::noSignal()));
			}
			else { // Start the writing of logs, if differential
				config.stateEnum().set(tr, EBackupState::STATE_DIFFERENTIAL);

				allPartsDone = futureBucket->future(tr);

				Key _ = wait(BackupDiffLogsTaskFunc::addTask(tr, taskBucket, task, restoreVersion, TaskCompletionKey::joinWith(allPartsDone)));

				// After the Backup completes, clear the backup subspace and update the status
				Key _ = wait(FinishedFullBackupTaskFunc::addTask(tr, taskBucket, task, TaskCompletionKey::noSignal(), allPartsDone));
			}

			Void _ = wait(taskBucket->finish(tr, task));
			return Void();
		}

		ACTOR static Future<Key> addTask(Reference<ReadYourWritesTransaction> tr, Reference<TaskBucket> taskBucket, Reference<Task> parentTask, TaskCompletionKey completionKey, Reference<TaskFuture> waitFor = Reference<TaskFuture>()) {
			Key key = wait(addBackupTask(BackupRestorableTaskFunc::name,
										 BackupRestorableTaskFunc::version,
										 tr, taskBucket, completionKey,
										 BackupConfig(parentTask), waitFor));
			return key;
		}

		StringRef getName() const { return name; };

		Future<Void> execute(Database cx, Reference<TaskBucket> tb, Reference<FutureBucket> fb, Reference<Task> task) { return _execute(cx, tb, fb, task); };
		Future<Void> finish(Reference<ReadYourWritesTransaction> tr, Reference<TaskBucket> tb, Reference<FutureBucket> fb, Reference<Task> task) { return _finish(tr, tb, fb, task); };
	};
	StringRef BackupRestorableTaskFunc::name = LiteralStringRef("file_backup_restorable");
	const uint32_t BackupRestorableTaskFunc::version = 1;
	REGISTER_TASKFUNC(BackupRestorableTaskFunc);

	struct StartFullBackupTaskFunc : TaskFuncBase {
		static StringRef name;
		static const uint32_t version;

		static struct {
			static TaskParam<Version> beginVersion() { return LiteralStringRef(__FUNCTION__); }
		} Params;

		ACTOR static Future<Void> _execute(Database cx, Reference<TaskBucket> taskBucket, Reference<FutureBucket> futureBucket, Reference<Task> task) {
			Void _ = wait(checkTaskVersion(cx, task, StartFullBackupTaskFunc::name, StartFullBackupTaskFunc::version));

			loop{
				state Reference<ReadYourWritesTransaction> tr(new ReadYourWritesTransaction(cx));
				try {
					tr->setOption(FDBTransactionOptions::ACCESS_SYSTEM_KEYS);
					tr->setOption(FDBTransactionOptions::LOCK_AWARE);
					Version startVersion = wait(tr->getReadVersion());

					Params.beginVersion().set(task, startVersion);
					break;
				}
				catch (Error &e) {
					Void _ = wait(tr->onError(e));
				}
			}

			return Void();
		}

		ACTOR static Future<Void> _finish(Reference<ReadYourWritesTransaction> tr, Reference<TaskBucket> taskBucket, Reference<FutureBucket> futureBucket, Reference<Task> task) {
			state BackupConfig config(task);
			state Version beginVersion = Params.beginVersion().get(task);

			state std::vector<KeyRange> backupRanges = wait(config.backupRanges().getOrThrow(tr));

			// Start logging the mutations for the specified ranges of the tag
			for (auto &backupRange : backupRanges) {
				config.startMutationLogs(tr, backupRange);
			}

			config.stateEnum().set(tr, EBackupState::STATE_BACKUP);

			state Reference<TaskFuture>	kvBackupRangeComplete = futureBucket->future(tr);
			state Reference<TaskFuture>	kvBackupComplete = futureBucket->future(tr);
			state int rangeCount = 0;

			for (; rangeCount < backupRanges.size(); ++rangeCount) {
				// Add the initial range task as high priority.
				Key _ = wait(BackupRangeTaskFunc::addTask(tr, taskBucket, task, backupRanges[rangeCount].begin, backupRanges[rangeCount].end, TaskCompletionKey::joinWith(kvBackupRangeComplete), Reference<TaskFuture>(), 1));
			}

			// After the BackupRangeTask completes, set the stop key which will stop the BackupLogsTask
			Key _ = wait(FinishFullBackupTaskFunc::addTask(tr, taskBucket, task, TaskCompletionKey::noSignal(), kvBackupRangeComplete));

			// Backup the logs which will create BackupLogRange tasks
			Key _ = wait(BackupLogsTaskFunc::addTask(tr, taskBucket, task, beginVersion, TaskCompletionKey::joinWith(kvBackupComplete)));

			// After the Backup completes, clear the backup subspace and update the status
			Key _ = wait(BackupRestorableTaskFunc::addTask(tr, taskBucket, task, TaskCompletionKey::noSignal(), kvBackupComplete));

			Void _ = wait(taskBucket->finish(tr, task));
			return Void();
		}

		ACTOR static Future<Key> addTask(Reference<ReadYourWritesTransaction> tr, Reference<TaskBucket> taskBucket, UID uid, TaskCompletionKey completionKey, Reference<TaskFuture> waitFor = Reference<TaskFuture>())
		{
			Key key = wait(addBackupTask(StartFullBackupTaskFunc::name,
										 StartFullBackupTaskFunc::version,
										 tr, taskBucket, completionKey,
										 BackupConfig(uid), waitFor));
			return key;
		}

		StringRef getName() const { return name; };

		Future<Void> execute(Database cx, Reference<TaskBucket> tb, Reference<FutureBucket> fb, Reference<Task> task) { return _execute(cx, tb, fb, task); };
		Future<Void> finish(Reference<ReadYourWritesTransaction> tr, Reference<TaskBucket> tb, Reference<FutureBucket> fb, Reference<Task> task) { return _finish(tr, tb, fb, task); };
	};
	StringRef StartFullBackupTaskFunc::name = LiteralStringRef("file_start_full_backup");
	const uint32_t StartFullBackupTaskFunc::version = 1;
	REGISTER_TASKFUNC(StartFullBackupTaskFunc);

	typedef std::set<FileInfo> BackupFileSetT;
	typedef std::set<Version> VersionSetT;

	// Finalize the file set for the target restore version.  This means:
	// Replace the kvmanifest files in the set with the contents of the ONE file actually required
	// Remove unnecessary log files.
	// Also verifies that the first log begin and last log end are sufficient for this restore version.
	// DOES NOT verify that the log file set form a continuous chain, this should already be done because
	// the file list itself should have come from scanBackupContents().
	ACTOR static Future<Void> finalizeBackupFileSet(Reference<IBackupContainer> container, BackupFileSetT *files, Version restoreVersion) {

		// First, find the 'greatest' kvmanifest file in the set with an endVersion that is <= restoreVersion.
		// The files are first sorted by beginVersion, so this will find the latest-starting kvmanifest file
		// that ends at or equal to restoreVersion
		state FileInfo kvmanifest;
		for(auto i = files->rbegin(); !(i == files->rend()); ) {
			bool keep;
			// If we already chose a kvmanifest then delete the current file unless it is a log file that ends
			// after the kvmanifest range begins.
			if(kvmanifest.valid()) {
				keep = i->type == FileInfo::LOG && i->endVersion > kvmanifest.beginVersion;
			}
			// If this is a kvmanifest file then don't keep it but possibly copy its value to kvmanifest
			else if(i->type == FileInfo::KVMANIFEST) {
				keep = false;
				// If this is the kvmanifest we're looking for then save it.
				if(i->endVersion <= restoreVersion)
					kvmanifest = *i;
			}
			else {
				// The only files to keep now are logs that begin at or before restoreVersion
				keep = i->type == FileInfo::LOG && i->beginVersion <= restoreVersion;
			}

			++i;
			if(!keep)
				i = BackupFileSetT::reverse_iterator(files->erase(i.base()));
		}

		if(!kvmanifest.valid())
			throw restore_missing_data();

		// The file set should now ONLY contain logs, and at least 1 of them.
		if(files->empty())
			throw restore_missing_data();
		
		if(files->rbegin()->type != FileInfo::LOG || files->begin()->type != FileInfo::LOG)
			throw restore_unknown_file_type();

		// Verify that the first log begin is <= kvmanifest begin		
		if(files->begin()->beginVersion > kvmanifest.beginVersion)
			throw restore_missing_data();

		// Verify that the last log end is > restoreVersion
		if(files->rbegin()->endVersion <= restoreVersion)
			throw restore_missing_data();

		// Next, read the kvmanifest and add its files to the 
		state json_spirit::mValue mfDoc;
		try {
			state Reference<IAsyncFile> mf = wait(container->openFile(kvmanifest.filename, IBackupContainer::READONLY));
			state int64_t mfSize = wait(mf->size());
			state Standalone<StringRef> buf = makeString(mfSize);
			int bRead = wait(mf->read(mutateString(buf), mfSize, 0));
			if(bRead != mfSize)
				throw restore_corrupted_data();
			
			json_spirit::read_string(buf.toString(), mfDoc);
			if(mfDoc.type() != json_spirit::array_type)
				throw restore_corrupted_data();

			for(auto &v : mfDoc.get_array()) {
				if(v.type() != json_spirit::str_type)
					throw restore_corrupted_data();
				FileInfo fi(v.get_str());
				if(fi.type != FileInfo::KVRANGE)
					throw restore_corrupted_data();

				files->insert(fi);
			}

		} catch(Error &e) {
			TraceEvent(SevError, "FileRestoreKVManifestError").detail("FileName", kvmanifest.filename).error(e);
			throw restore_missing_data();
		}
		
		return Void();
	}

	// Given a backup container, scan its file list to see if it appears to be complete.
	// Optionally return:
	//   * minimum restorable version
	//   * maximum restorable version
	//   * name of the restorable file
	//   * a set of ONLY kvmanifest and log files which can later be finalized to a minimal log and kvrange file set
	//     required to restore to a specific version.
	ACTOR static Future<Void> scanBackupContents(Reference<IBackupContainer> container, Version* pMinRestoreVersion, Version* pMaxRestoreVersion,
		BackupFileSetT *pRestoreFiles, std::string *pRestorableFile, bool verbose) {

		vector<std::string> existingFiles = wait(container->listFiles());

		// Use a local restore files set if one was not provided.
		state BackupFileSetT restoreFiles;
		if(pRestoreFiles == nullptr)
			pRestoreFiles = &restoreFiles;
		pRestoreFiles->clear();

		state std::string restorableFile;  // name of restoreable file if present

		// Map of each log file end version to its lowest seen begin version, used to figure out which log files to use
		state std::map<Version, Version> end_begin;  // Map of log file end versions to begin versions
		FileInfo earliestKVManifest;                 // KVManifest with the earliest begin version

		for (auto& filename : existingFiles) {
			if (filename == "restorable")
				restorableFile = filename;
			else {
				FileInfo fi(filename);
				if(fi.valid()) {
					// In this pass we will only collect log files and kvmanifest files.
					// The kvrange files to use will be determined by the kvmanifest file selected later.
					if(fi.type == FileInfo::LOG) {
						Version beginVer = fi.beginVersion;
						if(end_begin.count(fi.endVersion))
							beginVer = std::min(beginVer, end_begin[fi.endVersion]);
						end_begin[fi.endVersion] = beginVer;
						pRestoreFiles->insert(fi);
					}
					else if(fi.type == FileInfo::KVMANIFEST) {
						// Set earliest KV manifest if this is it or there wasn't one before
						if(!earliestKVManifest.valid() || fi < earliestKVManifest)
							earliestKVManifest = fi;
						pRestoreFiles->insert(fi);
					}
				}
				else {
					if(!StringRef(filename).startsWith(LiteralStringRef("temp.")))
						TraceEvent(SevWarn, "BA_restore").detail("UnexpectedFileName", filename);
				}
			
			}
		}
		
		if(!earliestKVManifest.valid()) {
			TraceEvent(SevError, "FileRestoreKVManifestNotFound");
			if(verbose)
				fprintf(stderr, "ERROR: The backup does not contain a kvmanifest file.\n");
			throw restore_missing_data();
		}

		if (restorableFile.empty()){
			TraceEvent(SevError, "BA_restore").detail("RestorableNotFound", "This backup does not contain all of the necessary files");
			if(verbose)
				fprintf(stderr, "ERROR: The backup is missing the 'restoreable' file.\n");
			throw restore_missing_data();
		}

		// Trim the log begin/end version pairs to the longest contiguous chain that reaches all the way back to the earliest log version
		// There are a few steps to this process.  First, clean up the end_begin map.
		Version lastBegin = std::numeric_limits<Version>::max();
		Version lastEnd = std::numeric_limits<Version>::max();
		std::set<Version> toRemove;
		// Iterate over the (end, begin) pairs in reverse order by end version
		for (auto ver = end_begin.rbegin(); !(ver == end_begin.rend()); ++ver) {
			// If the end version is greater than the previous begin version then discard this entry
			if (ver->first > lastBegin) {
				toRemove.insert(ver->first);
			}
			else {
				// If the end version is less than the previous begin version then there is a non-contiguous gap so discard
				// everything from the previous end version forward and clear removals since everything iterated over
				// so far is now gone
				if(ver->first < lastBegin) {
					end_begin.erase(end_begin.lower_bound(lastEnd), end_begin.end());
					toRemove.clear();
					ver = end_begin.rbegin();
				}

				lastEnd = ver->first;
				lastBegin = ver->second;
			}
		}

		// Now remove the unneeded end_begin pairs from the map
		for(auto r : toRemove)
			end_begin.erase(r);
		toRemove.clear();

		// Now remove log files from the restore file set which do not have version range pairs in the version map
		for(auto i = pRestoreFiles->begin(); i != pRestoreFiles->end(); ) {
			auto j = i;
			++i;
			if(j->type == FileInfo::LOG) {
				Version beginVer = j->beginVersion;
				Version endVer = j->endVersion;
				// If endVer is not found or beginVer is not equal to endVer then remove the file from set
				auto ev = end_begin.find(endVer);
				if(ev == end_begin.end() || beginVer != ev->second)
					pRestoreFiles->erase(j);
			}
		}

		// Minimum restore version is the end version of the earliest kvmanifest
		Version minRestoreVersion = earliestKVManifest.endVersion;
		// First data version is the begin version of the earliest kvmanifest
		Version firstDataVersion = earliestKVManifest.beginVersion;

		Version maxRestoreVersion = -1;
		Version firstLogVersion = std::numeric_limits<Version>::max();

		// Get max restorable version from the end of the log chain
		if(!(end_begin.rbegin() == end_begin.rend())) {
			maxRestoreVersion = end_begin.rbegin()->first - 1;
			firstLogVersion = end_begin.begin()->second;
		}

		if (firstLogVersion > firstDataVersion) {
			TraceEvent(SevError, "BA_restore").detail("LogVersion_greateer_than_data_version", true)
				.detail("firstLogVersion", firstLogVersion).detail("firstDataVersion", firstDataVersion)
				.detail("minRestoreVersion", minRestoreVersion).detail("maxRestoreVersion", maxRestoreVersion)
				.detail("restorableFile", restorableFile);
			fprintf(stderr, "ERROR: The first log version %lld is greater than the first data version %lld\n",
				(long long) firstLogVersion, (long long) firstDataVersion);
			throw restore_invalid_version();
		}

		if (minRestoreVersion > maxRestoreVersion) {
			TraceEvent(SevError, "BA_restore").detail("minRestoreVersion", minRestoreVersion).detail("maxRestoreVersion", maxRestoreVersion)
				.detail("firstLogVersion", firstLogVersion).detail("firstDataVersion", firstDataVersion);
			if(verbose)
				fprintf(stderr, "ERROR: The last data version %lld is greater than last log version %lld\n",
					(long long) minRestoreVersion, (long long) maxRestoreVersion);
			throw restore_invalid_version();
		}

		if (pMinRestoreVersion) {
			*pMinRestoreVersion = minRestoreVersion;
		}

		if (pMaxRestoreVersion) {
			*pMaxRestoreVersion = maxRestoreVersion;
		}

		if (pRestorableFile) {
			*pRestorableFile = restorableFile;
		}

		return Void();
	}

	struct RestoreCompleteTaskFunc : TaskFuncBase {
		ACTOR static Future<Void> _finish(Reference<ReadYourWritesTransaction> tr, Reference<TaskBucket> taskBucket, Reference<FutureBucket> futureBucket, Reference<Task> task) {
			Void _ = wait(checkTaskVersion(tr->getDatabase(), task, name, version));

			state RestoreConfig restore(task);
			restore.stateEnum().set(tr, ERestoreState::COMPLETED);
			// Clear the file map now since it could be huge.
			restore.fileMap().clear(tr);

			// TODO:  Validate that the range version map has exactly the restored ranges in it.  This means that for any restore operation
			// the ranges to restore must be within the backed up ranges, otherwise from the restore perspective it will appear that some
			// key ranges were missing and so the backup set is incomplete and the restore has failed.
			// This validation cannot be done currently because Restore only supports a single restore range but backups can have many ranges.

			// Clear the applyMutations stuff, including any unapplied mutations from versions beyond the restored version.
			restore.clearApplyMutationsKeys(tr);

			Void _ = wait(taskBucket->finish(tr, task));
			Void _ = wait(unlockDatabase(tr, restore.getUid()));

			return Void();
		}

		ACTOR static Future<Key> addTask(Reference<ReadYourWritesTransaction> tr, Reference<TaskBucket> taskBucket, Reference<Task> parentTask, TaskCompletionKey completionKey, Reference<TaskFuture> waitFor = Reference<TaskFuture>()) {
			Key doneKey = wait(completionKey.get(tr, taskBucket));
			state Reference<Task> task(new Task(RestoreCompleteTaskFunc::name, RestoreCompleteTaskFunc::version, doneKey));

			// Get restore config from parent task and bind it to new task
			Void _ = wait(RestoreConfig(parentTask).toTask(tr, task));

			if (!waitFor) {
				return taskBucket->addTask(tr, task);
			}

			Void _ = wait(waitFor->onSetAddTask(tr, taskBucket, task));
			return LiteralStringRef("OnSetAddTask");
		}

		static StringRef name;
		static const uint32_t version;
		StringRef getName() const { return name; };

		Future<Void> execute(Database cx, Reference<TaskBucket> tb, Reference<FutureBucket> fb, Reference<Task> task) { return Void(); };
		Future<Void> finish(Reference<ReadYourWritesTransaction> tr, Reference<TaskBucket> tb, Reference<FutureBucket> fb, Reference<Task> task) { return _finish(tr, tb, fb, task); };

	};
	StringRef RestoreCompleteTaskFunc::name = LiteralStringRef("restore_complete");
	const uint32_t RestoreCompleteTaskFunc::version = 1;
	REGISTER_TASKFUNC(RestoreCompleteTaskFunc);

	// This is for opening files to read during RESTORE tasks
	ACTOR Future<Reference<IAsyncFile>> openRestoreFile(Database cx, RestoreConfig restore, std::string url, std::string fileName) {
		state std::string errstr;
		try {
			state Reference<IAsyncFile> inFile = wait(IBackupContainer::openContainer(url, &errstr)->openFile(fileName, IBackupContainer::EMode::READONLY));
			return inFile;
		} catch(Error &e) {
			state Error err = e;
			Void _ = wait(restore.logError(cx, e, format("opening '%s' from '%s': %s", fileName.c_str(), url.c_str(), errstr.c_str())));
			throw err;
		}
	}

	struct FilePartParams {
		static TaskParam<Value> inputFile() { return LiteralStringRef(__FUNCTION__); }
		static TaskParam<int64_t> fileOffset() { return LiteralStringRef(__FUNCTION__); }
		static TaskParam<int64_t> fileLen() { return LiteralStringRef(__FUNCTION__); }
	};

	struct RestoreRangeTaskFunc : TaskFuncBase {
		static struct : public FilePartParams {
			static TaskParam<KeyRange> originalFileRange() { return LiteralStringRef(__FUNCTION__); }
		} Params;

		ACTOR static Future<Void> _execute(Database cx, Reference<TaskBucket> taskBucket, Reference<FutureBucket> futureBucket, Reference<Task> task) {
			state double startTime = now();
			state RestoreConfig restore(task);

			try {
				state Value inputFile = Params.inputFile().get(task);
				state int64_t fileOffset = Params.fileOffset().get(task);
				state int64_t fileLen = Params.fileLen().get(task);

				TraceEvent("FileRestoreRangeStart")
					.detail("UID", restore.getUid())
					.detail("FileName", inputFile.toString())
					.detail("FileOffset", fileOffset)
					.detail("FileLen", fileLen)
					.detail("TaskInstance", (uint64_t)this);

				state FileInfo fi(inputFile.toString());
				if(!fi.valid())
					throw restore_unknown_file_type();

				state Reference<ReadYourWritesTransaction> tr( new ReadYourWritesTransaction(cx) );
				loop {
					try {
						tr->reset();
						tr->setOption(FDBTransactionOptions::ACCESS_SYSTEM_KEYS);
						tr->setOption(FDBTransactionOptions::LOCK_AWARE);

						state Future<Value> url = restore.sourceURL().getD(tr);
						state Future<KeyRange> restoreRange = restore.restoreRange().getD(tr);
						state Future<Key> addPrefix = restore.addPrefix().getD(tr);
						state Future<Key> removePrefix = restore.removePrefix().getD(tr);

						Void _ = wait(success(url) && success(restoreRange) && success(addPrefix) && success(removePrefix) && checkTaskVersion(tr->getDatabase(), task, name, version));
						bool go = wait(taskBucket->keepRunning(tr, task));
						if(!go)
							return Void();
						break;

					} catch(Error &e) {
						Void _ = wait(tr->onError(e));
					}
				}

				state Reference<IAsyncFile> inFile = wait(openRestoreFile(cx, restore, url.get().toString(), inputFile.toString()));
				state Standalone<VectorRef<KeyValueRef>> blockData = wait(decodeRangeFileBlock(inFile, fileOffset, fileLen));

				// First and last key are the range for this file
				state KeyRange fileRange = KeyRangeRef(blockData.front().key, blockData.back().key);

				// If fileRange doesn't intersect restore range then we're done.
				if(!fileRange.intersects(restoreRange.get()))
					return Void();

				// We know the file range intersects the restore range but there could still be keys outside the restore range.
				// Find the subvector of kv pairs that intersect the restore range.  Note that the first and last keys are just the range endpoints for this file
				int rangeStart = 1;
				int rangeEnd = blockData.size() - 1;
				// Slide start forward, stop if something in range is found
				while(rangeStart < rangeEnd && !restoreRange.get().contains(blockData[rangeStart].key))
					++rangeStart;
				// Side end backward, stop if something in range is found
				while(rangeEnd > rangeStart && !restoreRange.get().contains(blockData[rangeEnd - 1].key))
					--rangeEnd;

				state VectorRef<KeyValueRef> data = blockData.slice(rangeStart, rangeEnd);

				// Shrink file range to be entirely within restoreRange and translate it to the new prefix
				// First, use the untranslated file range to create the shrunk original file range which must be used in the kv range version map for applying mutations
				state KeyRange originalFileRange = KeyRangeRef(std::max(fileRange.begin, restoreRange.get().begin),std::min(fileRange.end,   restoreRange.get().end));
				Params.originalFileRange().set(task, originalFileRange);

				// Now shrink and translate fileRange
				Key fileEnd = std::min(fileRange.end,   restoreRange.get().end);
				if(fileEnd == (removePrefix.get() == StringRef() ? normalKeys.end : strinc(removePrefix.get())) ) {
					fileEnd = addPrefix.get() == StringRef() ? normalKeys.end : strinc(addPrefix.get());
				} else {
					fileEnd = fileEnd.removePrefix(removePrefix.get()).withPrefix(addPrefix.get());
				}
				fileRange = KeyRangeRef(std::max(fileRange.begin, restoreRange.get().begin).removePrefix(removePrefix.get()).withPrefix(addPrefix.get()),fileEnd);

				state int start = 0;
				state int end = data.size();
				state int dataSizeLimit = BUGGIFY ? g_random->randomInt(256 * 1024, 10e6) : CLIENT_KNOBS->RESTORE_WRITE_TX_SIZE;

				loop {
					try {
						tr->reset();
						tr->setOption(FDBTransactionOptions::ACCESS_SYSTEM_KEYS);
						tr->setOption(FDBTransactionOptions::LOCK_AWARE);

						state int i = start;
						state int txBytes = 0;
						state int iend = start;

						// find iend that results in the desired transaction size
						for(; iend < end && txBytes < dataSizeLimit; ++iend) {
							txBytes += data[iend].key.expectedSize();
							txBytes += data[iend].value.expectedSize();
						}

						// Clear the range we are about to set.
						// If start == 0 then use fileBegin for the start of the range, else data[start]
						// If iend == end then use fileEnd for the end of the range, else data[iend]
						state KeyRange trRange = KeyRangeRef((start == 0 ) ? fileRange.begin : data[start].key.removePrefix(removePrefix.get()).withPrefix(addPrefix.get())
														   , (iend == end) ? fileRange.end   : data[iend ].key.removePrefix(removePrefix.get()).withPrefix(addPrefix.get()));

						tr->clear(trRange);

						for(; i < iend; ++i) {
							tr->setOption(FDBTransactionOptions::NEXT_WRITE_NO_WRITE_CONFLICT_RANGE);
							tr->set(data[i].key.removePrefix(removePrefix.get()).withPrefix(addPrefix.get()), data[i].value);
						}

						// Add to bytes written count
						restore.bytesWritten().atomicOp(tr, txBytes, MutationRef::Type::AddValue);

						state Future<Void> checkLock = checkDatabaseLock(tr, restore.getUid());

						// Save and extend this task periodically in case database is slow, which checks keepRunning, or check it directly.
						Future<bool> goFuture;
						if(now() - startTime > 30) {
							// TODO: Optionally, task params could be modified here to save progress so far.
							startTime = now();
							goFuture = taskBucket->saveAndExtend(tr, task);
						}
						else
							goFuture = taskBucket->keepRunning(tr, task);

						bool go = wait(goFuture);
						if(!go)
							return Void();

						Void _ = wait( checkLock );

						Void _ = wait(tr->commit());

						TraceEvent("FileRestoreCommittedRange")
							.detail("UID", restore.getUid())
							.detail("FileName", inputFile.toString())
							.detail("FileSize", fi.size)
							.detail("FileOffset", fileOffset)
							.detail("FileLen", fileLen)
							.detail("FileVersion", fi.beginVersion)
							.detail("CommitVersion", tr->getCommittedVersion())
							.detail("BeginRange", printable(trRange.begin))
							.detail("EndRange", printable(trRange.end))
							.detail("StartIndex", start)
							.detail("EndIndex", i)
							.detail("DataSize", data.size())
							.detail("Bytes", txBytes)
							.detail("OriginalFileRange", printable(originalFileRange))
							.detail("TaskInstance", (uint64_t)this);

						// Commit succeeded, so advance starting point
						start = i;

						if(start == end)
							return Void();
					} catch(Error &e) {
						TraceEvent(SevWarn, "FileRestoreErrorRangeWrite")
							.detail("UID", restore.getUid())
							.detail("FileName", inputFile.toString())
							.detail("FileSize", fi.size)
							.detail("FileOffset", fileOffset)
							.detail("FileLen", fileLen)
							.detail("FileVersion", fi.beginVersion)
							.detail("BeginRange", printable(trRange.begin))
							.detail("EndRange", printable(trRange.end))
							.detail("StartIndex", start)
							.detail("EndIndex", i)
							.detail("DataSize", data.size())
							.detail("Bytes", txBytes)
							.error(e)
							.detail("TaskInstance", (uint64_t)this);

						if(e.code() == error_code_transaction_too_large)
							dataSizeLimit /= 2;
						else
							Void _ = wait(tr->onError(e));
					}
				}
			} catch(Error &e) {
				state Error err2 = e;
				Void _ = wait(restore.logError(cx, e, format("RestoreRange: Error on %s", Params.inputFile().get(task).toString().c_str()), this));
				throw err2;
			}
		}

		ACTOR static Future<Void> _finish(Reference<ReadYourWritesTransaction> tr, Reference<TaskBucket> taskBucket, Reference<FutureBucket> futureBucket, Reference<Task> task) {
			state RestoreConfig restore(task);
			restore.fileBlocksFinished().atomicOp(tr, 1, MutationRef::Type::AddValue);

			// Update the KV range map if originalFileRange is set
			Future<Void> updateMap = Void();
			if(Params.originalFileRange().exists(task)) {
				Value versionEncoded = BinaryWriter::toValue(FileInfo(Params.inputFile().get(task).toString()).beginVersion, Unversioned());
				updateMap = krmSetRange(tr, restore.applyMutationsMapPrefix(), Params.originalFileRange().get(task), versionEncoded);
			}

			state Reference<TaskFuture> taskFuture = futureBucket->unpack(task->params[Task::reservedTaskParamKeyDone]);
			Void _ = wait(taskFuture->set(tr, taskBucket) &&
					        taskBucket->finish(tr, task) && updateMap);

			return Void();
		}

		ACTOR static Future<Key> addTask(Reference<ReadYourWritesTransaction> tr, Reference<TaskBucket> taskBucket, Reference<Task> parentTask, Value inputFile, int64_t offset, int64_t len, TaskCompletionKey completionKey, Reference<TaskFuture> waitFor = Reference<TaskFuture>()) {
			Key doneKey = wait(completionKey.get(tr, taskBucket));
			state Reference<Task> task(new Task(RestoreRangeTaskFunc::name, RestoreRangeTaskFunc::version, doneKey));

			// Create a restore config from the current task and bind it to the new task.
			Void _ = wait(RestoreConfig(parentTask).toTask(tr, task));
			Params.inputFile().set(task, inputFile);
			Params.fileOffset().set(task, offset);
			Params.fileLen().set(task, len);

			if (!waitFor) {
				return taskBucket->addTask(tr, task);
			}

			Void _ = wait(waitFor->onSetAddTask(tr, taskBucket, task));
			return LiteralStringRef("OnSetAddTask");
		}

		static StringRef name;
		static const uint32_t version;
		StringRef getName() const { return name; };

		Future<Void> execute(Database cx, Reference<TaskBucket> tb, Reference<FutureBucket> fb, Reference<Task> task) { return _execute(cx, tb, fb, task); };
		Future<Void> finish(Reference<ReadYourWritesTransaction> tr, Reference<TaskBucket> tb, Reference<FutureBucket> fb, Reference<Task> task) { return _finish(tr, tb, fb, task); };
	};
	StringRef RestoreRangeTaskFunc::name = LiteralStringRef("restore_range_data");
	const uint32_t RestoreRangeTaskFunc::version = 1;
	REGISTER_TASKFUNC(RestoreRangeTaskFunc);

	struct RestoreLogDataTaskFunc : TaskFuncBase {
		static StringRef name;
		static const uint32_t version;
		StringRef getName() const { return name; };

		static struct : public FilePartParams {
		} Params;

		ACTOR static Future<Void> _execute(Database cx, Reference<TaskBucket> taskBucket, Reference<FutureBucket> futureBucket, Reference<Task> task) {
			state double startTime = now();
			state RestoreConfig restore(task);

			try {
				state Value inputFile = Params.inputFile().get(task);
				state int64_t fileOffset = Params.fileOffset().get(task);
				state int64_t fileLen = Params.fileLen().get(task);

				TraceEvent("FileRestoreLogStart")
					.detail("UID", restore.getUid())
					.detail("FileName", inputFile.toString())
					.detail("FileOffset", fileOffset)
					.detail("FileLen", fileLen)
					.detail("TaskInstance", (uint64_t)this);

				state FileInfo fi(inputFile.toString());
				if(!fi.valid())
					throw restore_unknown_file_type();

				state Reference<ReadYourWritesTransaction> tr( new ReadYourWritesTransaction(cx) );
				loop {
					try {
						tr->reset();
						tr->setOption(FDBTransactionOptions::ACCESS_SYSTEM_KEYS);
						tr->setOption(FDBTransactionOptions::LOCK_AWARE);

						state Value url = wait(restore.sourceURL().getD(tr));

						Void _ = wait(checkTaskVersion(tr->getDatabase(), task, name, version));
						bool go = wait(taskBucket->keepRunning(tr, task));
						if(!go)
							return Void();

						break;
					} catch(Error &e) {
						Void _ = wait(tr->onError(e));
					}
				}

				state Key mutationLogPrefix = restore.mutationLogPrefix();
				state Reference<IAsyncFile> inFile = wait(openRestoreFile(cx, restore, url.toString(), inputFile.toString()));
				state Standalone<VectorRef<KeyValueRef>> data = wait(decodeLogFileBlock(inFile, fileOffset, fileLen));

				state int start = 0;
				state int end = data.size();
				state int dataSizeLimit = BUGGIFY ? g_random->randomInt(256 * 1024, 10e6) : CLIENT_KNOBS->RESTORE_WRITE_TX_SIZE;

				loop {
					try {
						if(start == end)
							return Void();

						tr->reset();
						tr->setOption(FDBTransactionOptions::ACCESS_SYSTEM_KEYS);
						tr->setOption(FDBTransactionOptions::LOCK_AWARE);

						state int i = start;
						state int txBytes = 0;
						for(; i < end && txBytes < dataSizeLimit; ++i) {
							Key k = data[i].key.withPrefix(mutationLogPrefix);
							ValueRef v = data[i].value;
							tr->set(k, v);
							txBytes += k.expectedSize();
							txBytes += v.expectedSize();
						}

						state Future<Void> checkLock = checkDatabaseLock(tr, restore.getUid());

						// Save and extend this task periodically in case database is slow, which checks keepRunning, or check it directly.
						Future<bool> goFuture;
						if(now() - startTime > 30) {
							// TODO: Optionally, task params could be modified here to save progress so far.
							startTime = now();
							goFuture = taskBucket->saveAndExtend(tr, task);
						}
						else
							goFuture = taskBucket->keepRunning(tr, task);

						bool go = wait(goFuture);
						if(!go)
							return Void();

						Void _ = wait( checkLock );

						// Add to bytes written count
						restore.bytesWritten().atomicOp(tr, txBytes, MutationRef::Type::AddValue);

						Void _ = wait(tr->commit());

						TraceEvent("FileRestoreCommittedLog")
							.detail("UID", restore.getUid())
							.detail("FileName", inputFile.toString())
							.detail("FileSize", fi.size)
							.detail("FileOffset", fileOffset)
							.detail("FileLen", fileLen)
							.detail("FileBeginVersion", fi.beginVersion)
							.detail("FileEndVersion", fi.endVersion)
							.detail("CommitVersion", tr->getCommittedVersion())
							.detail("StartIndex", start)
							.detail("EndIndex", i)
							.detail("DataSize", data.size())
							.detail("Bytes", txBytes)
							.detail("TaskInstance", (uint64_t)this);

						// Commit succeeded, so advance starting point
						start = i;
					} catch(Error &e) {
						TraceEvent(SevWarn, "FileRestoreErrorLogWrite")
							.detail("UID", restore.getUid())
							.detail("FileName", inputFile.toString())
							.detail("FileSize", fi.size)
							.detail("FileOffset", fileOffset)
							.detail("FileLen", fileLen)
							.detail("FileBeginVersion", fi.beginVersion)
							.detail("FileEndVersion", fi.endVersion)
							.detail("StartIndex", start)
							.detail("EndIndex", i)
							.detail("DataSize", data.size())
							.detail("Bytes", txBytes)
							.error(e)
							.detail("TaskInstance", (uint64_t)this);

						if(e.code() == error_code_transaction_too_large)
							dataSizeLimit /= 2;
						else
							Void _ = wait(tr->onError(e));
					}
				}
			} catch(Error &e) {
				state Error err2 = e;
				Void _ = wait(restore.logError(cx, e, format("RestoreLogData: Error on %s", Params.inputFile().get(task).toString().c_str()), this));
				throw err2;
			}
		}

		ACTOR static Future<Void> _finish(Reference<ReadYourWritesTransaction> tr, Reference<TaskBucket> taskBucket, Reference<FutureBucket> futureBucket, Reference<Task> task) {
			RestoreConfig(task).fileBlocksFinished().atomicOp(tr, 1, MutationRef::Type::AddValue);

			state Reference<TaskFuture> taskFuture = futureBucket->unpack(task->params[Task::reservedTaskParamKeyDone]);

			// TODO:  Check to see if there is a leak in the FutureBucket since an invalid task (validation key fails) will never set its taskFuture.
			Void _ = wait(taskFuture->set(tr, taskBucket) &&
					        taskBucket->finish(tr, task));

			return Void();
		}

		ACTOR static Future<Key> addTask(Reference<ReadYourWritesTransaction> tr, Reference<TaskBucket> taskBucket, Reference<Task> parentTask, Value inputFile, int64_t offset, int64_t len, TaskCompletionKey completionKey, Reference<TaskFuture> waitFor = Reference<TaskFuture>()) {
			Key doneKey = wait(completionKey.get(tr, taskBucket));
			state Reference<Task> task(new Task(RestoreLogDataTaskFunc::name, RestoreLogDataTaskFunc::version, doneKey));

			// Create a restore config from the current task and bind it to the new task.
			Void _ = wait(RestoreConfig(parentTask).toTask(tr, task));
			Params.inputFile().set(task, inputFile);
			Params.fileOffset().set(task, offset);
			Params.fileLen().set(task, len);

			if (!waitFor) {
				return taskBucket->addTask(tr, task);
			}

			Void _ = wait(waitFor->onSetAddTask(tr, taskBucket, task));
			return LiteralStringRef("OnSetAddTask");
		}

		Future<Void> execute(Database cx, Reference<TaskBucket> tb, Reference<FutureBucket> fb, Reference<Task> task) { return _execute(cx, tb, fb, task); };
		Future<Void> finish(Reference<ReadYourWritesTransaction> tr, Reference<TaskBucket> tb, Reference<FutureBucket> fb, Reference<Task> task) { return _finish(tr, tb, fb, task); };
	};
	StringRef RestoreLogDataTaskFunc::name = LiteralStringRef("restore_log_data");
	const uint32_t RestoreLogDataTaskFunc::version = 1;
	REGISTER_TASKFUNC(RestoreLogDataTaskFunc);

	struct RestoreDispatchTaskFunc : TaskFuncBase {
		static StringRef name;
		static const uint32_t version;
		StringRef getName() const { return name; };

		static struct {
			static TaskParam<Version> beginVersion() { return LiteralStringRef(__FUNCTION__); }
			static TaskParam<Key> beginFile() { return LiteralStringRef(__FUNCTION__); }
			static TaskParam<int64_t> beginBlock() { return LiteralStringRef(__FUNCTION__); }
			static TaskParam<int64_t> batchSize() { return LiteralStringRef(__FUNCTION__); }
			static TaskParam<int64_t> remainingInBatch() { return LiteralStringRef(__FUNCTION__); }
		} Params;

		ACTOR static Future<Void> _finish(Reference<ReadYourWritesTransaction> tr, Reference<TaskBucket> taskBucket, Reference<FutureBucket> futureBucket, Reference<Task> task) {
			state RestoreConfig restore(task);

			try {
				state Version beginVersion = Params.beginVersion().get(task);
				state Reference<TaskFuture> onDone = futureBucket->unpack(task->params[Task::reservedTaskParamKeyDone]);

				Void _ = wait(checkTaskVersion(tr->getDatabase(), task, name, version));
				state int64_t remainingInBatch = Params.remainingInBatch().get(task);
				state bool addingToExistingBatch = remainingInBatch > 0;

				// If not adding to an existing batch then update the apply mutations end version so the mutations from the
				// previous batch can be applied.
				if(!addingToExistingBatch)
					restore.setApplyEndVersion(tr, beginVersion);

				// Get the apply version lag
				state int64_t applyLag = wait(restore.getApplyVersionLag(tr));
				state int64_t batchSize = Params.batchSize().get(task);

				// If starting a new batch and the apply lag is too large then re-queue and wait
				if(!addingToExistingBatch && applyLag > (BUGGIFY ? 1 : CLIENT_KNOBS->CORE_VERSIONSPERSECOND * 300)) {
					// Wait a small amount of time and then re-add this same task.
					Void _ = wait(delay(FLOW_KNOBS->PREVENT_FAST_SPIN_DELAY));
					Key _ = wait(RestoreDispatchTaskFunc::addTask(tr, taskBucket, task, beginVersion, StringRef(), 0, batchSize, remainingInBatch));

					TraceEvent("FileRestoreDispatch")
						.detail("UID", restore.getUid())
						.detail("BeginVersion", beginVersion)
						.detail("ApplyLag", applyLag)
						.detail("BatchSize", batchSize)
						.detail("Decision", "too_far_behind")
						.detail("TaskInstance", (uint64_t)this);

					Void _ = wait(taskBucket->finish(tr, task));
					return Void();
				}

				state Key beginFile = Params.beginFile().getOrDefault(task);
				// Get a batch of files.  We're targeting batchSize blocks being dispatched so query for batchSize files (each of which is 0 or more blocks).
				state RestoreConfig::FileMapT::PairsType files = wait(restore.fileMap().getRange(tr, {beginVersion, beginFile}, {}, CLIENT_KNOBS->RESTORE_DISPATCH_ADDTASK_SIZE));

				// allPartsDone will be set once all block tasks in the current batch are finished.
				state Reference<TaskFuture> allPartsDone;

				// If adding to existing batch then join the new block tasks to the existing batch future
				if(addingToExistingBatch) {
					Key fKey = wait(restore.batchFuture().getD(tr));
					allPartsDone = Reference<TaskFuture>(new TaskFuture(futureBucket, fKey));
				}
				else {
					// Otherwise create a new future for the new batch
					allPartsDone = futureBucket->future(tr);
					restore.batchFuture().set(tr, allPartsDone->pack());
					// Set batch quota remaining to batch size
					remainingInBatch = batchSize;
				}

				// If there were no files to load then this batch is done and restore is almost done.
				if(files.size() == 0) {
					state Version restoreVersion = wait(restore.restoreVersion().getD(tr));

					// If adding to existing batch then blocks could be in progress so create a new Dispatch task that waits for them to finish
					if(addingToExistingBatch) {
						Key _ = wait(RestoreDispatchTaskFunc::addTask(tr, taskBucket, task, restoreVersion, StringRef(), 0, batchSize, 0, TaskCompletionKey::noSignal(), allPartsDone));

						TraceEvent("FileRestoreDispatch")
							.detail("UID", restore.getUid())
							.detail("BeginVersion", beginVersion)
							.detail("BeginFile", printable(Params.beginFile().get(task)))
							.detail("BeginBlock", Params.beginBlock().get(task))
							.detail("RestoreVersion", restoreVersion)
							.detail("ApplyLag", applyLag)
							.detail("Decision", "end_of_final_batch")
							.detail("TaskInstance", (uint64_t)this);
					}
					else if(beginVersion < restoreVersion) {
						// If beginVersion is less than restoreVersion then do one more dispatch task to get there
						Key _ = wait(RestoreDispatchTaskFunc::addTask(tr, taskBucket, task, restoreVersion, StringRef(), 0, batchSize));

						TraceEvent("FileRestoreDispatch")
							.detail("UID", restore.getUid())
							.detail("BeginVersion", beginVersion)
							.detail("BeginFile", printable(Params.beginFile().get(task)))
							.detail("BeginBlock", Params.beginBlock().get(task))
							.detail("RestoreVersion", restoreVersion)
							.detail("ApplyLag", applyLag)
							.detail("Decision", "apply_to_restore_version")
							.detail("TaskInstance", (uint64_t)this);
					}
					else if(applyLag == 0) {
						// If apply lag is 0 then we are done so create the completion task
						Key _ = wait(RestoreCompleteTaskFunc::addTask(tr, taskBucket, task, TaskCompletionKey::noSignal()));

						TraceEvent("FileRestoreDispatch")
							.detail("UID", restore.getUid())
							.detail("BeginVersion", beginVersion)
							.detail("BeginFile", printable(Params.beginFile().get(task)))
							.detail("BeginBlock", Params.beginBlock().get(task))
							.detail("ApplyLag", applyLag)
							.detail("Decision", "restore_complete")
							.detail("TaskInstance", (uint64_t)this);
					} else {
						// Applying of mutations is not yet finished so wait a small amount of time and then re-add this same task.
						Void _ = wait(delay(FLOW_KNOBS->PREVENT_FAST_SPIN_DELAY));
						Key _ = wait(RestoreDispatchTaskFunc::addTask(tr, taskBucket, task, beginVersion, StringRef(), 0, batchSize));

						TraceEvent("FileRestoreDispatch")
							.detail("UID", restore.getUid())
							.detail("BeginVersion", beginVersion)
							.detail("ApplyLag", applyLag)
							.detail("Decision", "apply_still_behind")
							.detail("TaskInstance", (uint64_t)this);
					}

					// If adding to existing batch then task is joined with a batch future so set done future
					// Note that this must be done after joining at least one task with the batch future in case all other blockers already finished.
					Future<Void> setDone = addingToExistingBatch ? onDone->set(tr, taskBucket) : Void();

					Void _ = wait(taskBucket->finish(tr, task) && setDone);
					return Void();
				}

				// Start moving through the file list and queuing up blocks.  Only queue up to RESTORE_DISPATCH_ADDTASK_SIZE blocks per Dispatch task
				// and target batchSize total per batch but a batch must end on a complete version boundary so exceed the limit if necessary 
				// to reach the end of a version of files.
				state std::vector<Future<Key>> addTaskFutures;
				state Version endVersion = files[0].first.first;
				state int blocksDispatched = 0;
				state int64_t beginBlock = Params.beginBlock().getOrDefault(task);
				state int i = 0;

				for(; i < files.size(); ++i) {
					state FileInfo fi(files[i].first.second.toString());
					if(!fi.valid())
						throw restore_unknown_file_type();

					// Here we are "between versions" (prior to adding the first block of the first file of a new version) so this is an opportunity
					// to end the current dispatch batch (which must end on a version boundary) if the batch size has been reached or exceeded
					if(fi.beginVersion != endVersion && remainingInBatch <= 0) {
						// Next start will be at the first version after endVersion at the first file first block
						++endVersion;
						beginFile = StringRef();
						beginBlock = 0;
						break;
					}

					// Set the starting point for the next task in case we stop inside this file
					endVersion = fi.beginVersion;
					beginFile = fi.filename;

					state int64_t j = beginBlock * fi.blockSize;
					// For each block of the file
					for(; j < fi.size; j += fi.blockSize) {
						// Stop if we've reached the addtask limit
						if(blocksDispatched == CLIENT_KNOBS->RESTORE_DISPATCH_ADDTASK_SIZE)
							break;

						if(fi.type == FileInfo::LOG) {
							addTaskFutures.push_back(RestoreLogDataTaskFunc::addTask(tr, taskBucket, task,
								KeyRef(fi.filename), j, std::min<int64_t>(fi.blockSize, fi.size - j),
								TaskCompletionKey::joinWith(allPartsDone)));
						}
						else if(fi.type == FileInfo::KVRANGE) {
							addTaskFutures.push_back(RestoreRangeTaskFunc::addTask(tr, taskBucket, task,
								KeyRef(fi.filename), j, std::min<int64_t>(fi.blockSize, fi.size - j),
								TaskCompletionKey::joinWith(allPartsDone)));
						}
						else {
							Void _ = wait(restore.logError(tr->getDatabase(), Error(), format("RestoreDispatch: Unknown file type: %s", fi.filename.c_str()), this));
							throw restore_unknown_file_type();
						}

						// Increment beginBlock for the file and total blocks dispatched for this task
						++beginBlock;
						++blocksDispatched;
						--remainingInBatch;
					}
					
					// Stop if we've reached the addtask limit
					if(blocksDispatched == CLIENT_KNOBS->RESTORE_DISPATCH_ADDTASK_SIZE)
						break;

					// We just completed an entire file so the next task should start at the file after this one within endVersion (or later) 
					// if this iteration ends up being the last for this task
					beginFile = StringRef(beginFile.toString() + "\x01");
					beginBlock = 0;

					//TraceEvent("FileRestoreDispatchedFile").detail("UID", restore.getUid()).detail("FileName", fi.filename).detail("TaskInstance", (uint64_t)this);
				}

				// If no blocks were dispatched then the next dispatch task should run now and be joined with the allPartsDone future
				if(blocksDispatched == 0) {
					std::string decision;

					// If no files were dispatched either then the batch size wasn't large enough to catch all of the files at the next lowest non-dispatched
					// version, so increase the batch size.
					if(i == 0) {
						batchSize *= 2;
						decision = "increased_batch_size";
					}
					else
						decision = "all_files_were_empty";

					TraceEvent("FileRestoreDispatch")
						.detail("UID", restore.getUid())
						.detail("BeginVersion", beginVersion)
						.detail("BeginFile", printable(Params.beginFile().get(task)))
						.detail("BeginBlock", Params.beginBlock().get(task))
						.detail("EndVersion", endVersion)
						.detail("ApplyLag", applyLag)
						.detail("BatchSize", batchSize)
						.detail("Decision", decision)
						.detail("TaskInstance", (uint64_t)this)
						.detail("RemainingInBatch", remainingInBatch);

					Void _ = wait(success(RestoreDispatchTaskFunc::addTask(tr, taskBucket, task, endVersion, beginFile, beginBlock, batchSize, remainingInBatch, TaskCompletionKey::joinWith((allPartsDone)))));
					
					// If adding to existing batch then task is joined with a batch future so set done future.
					// Note that this must be done after joining at least one task with the batch future in case all other blockers already finished.
					Future<Void> setDone = addingToExistingBatch ? onDone->set(tr, taskBucket) : Void();

					Void _ = wait(setDone && taskBucket->finish(tr, task));

					return Void();
				}

				// If adding to existing batch then task is joined with a batch future so set done future.
				Future<Void> setDone = addingToExistingBatch ? onDone->set(tr, taskBucket) : Void();

				// Increment the number of blocks dispatched in the restore config
				restore.filesBlocksDispatched().atomicOp(tr, blocksDispatched, MutationRef::Type::AddValue);

				// If beginFile is not empty then we had to stop in the middle of a version (possibly within a file) so we cannot end 
				// the batch here because we do not know if we got all of the files and blocks from the last version queued, so
				// make sure remainingInBatch is at least 1.
				if(beginFile.size() != 0)
					remainingInBatch = std::max<int64_t>(1, remainingInBatch);

				// If more blocks need to be dispatched in this batch then add a follow-on task that is part of the allPartsDone group which will won't wait
				// to run and will add more block tasks.
				if(remainingInBatch > 0)
					addTaskFutures.push_back(RestoreDispatchTaskFunc::addTask(tr, taskBucket, task, endVersion, beginFile, beginBlock, batchSize, remainingInBatch, TaskCompletionKey::joinWith(allPartsDone)));
				else // Otherwise, add a follow-on task to continue after all previously dispatched blocks are done
					addTaskFutures.push_back(RestoreDispatchTaskFunc::addTask(tr, taskBucket, task, endVersion, beginFile, beginBlock, batchSize, 0, TaskCompletionKey::noSignal(), allPartsDone));

				Void _ = wait(setDone && waitForAll(addTaskFutures) && taskBucket->finish(tr, task));

				TraceEvent("FileRestoreDispatch")
					.detail("BeginVersion", beginVersion)
					.detail("BeginFile", printable(Params.beginFile().get(task)))
					.detail("BeginBlock", Params.beginBlock().get(task))
					.detail("EndVersion", endVersion)
					.detail("ApplyLag", applyLag)
					.detail("BatchSize", batchSize)
					.detail("Decision", "dispatched_files")
					.detail("FilesDispatched", i)
					.detail("BlocksDispatched", blocksDispatched)
					.detail("TaskInstance", (uint64_t)this)
					.detail("RemainingInBatch", remainingInBatch);

			} catch(Error &e) {
				state Error err = e;
				Void _ = wait(restore.logError(tr->getDatabase(), e, "RestoreDispatch: Unexpected error.", this));
				throw err;
			}

			return Void();
		}

		ACTOR static Future<Key> addTask(Reference<ReadYourWritesTransaction> tr, Reference<TaskBucket> taskBucket, Reference<Task> parentTask, Version beginVersion, Key beginFile, int64_t beginBlock, int64_t batchSize, int64_t remainingInBatch = 0, TaskCompletionKey completionKey = TaskCompletionKey::noSignal(), Reference<TaskFuture> waitFor = Reference<TaskFuture>()) {
			Key doneKey = wait(completionKey.get(tr, taskBucket));

			// Use high priority for dispatch tasks that have to queue more blocks for the current batch
			unsigned int priority = (remainingInBatch > 0) ? 1 : 0;
			state Reference<Task> task(new Task(RestoreDispatchTaskFunc::name, RestoreDispatchTaskFunc::version, doneKey, priority));

			// Create a config from the parent task and bind it to the new task
			Void _ = wait(RestoreConfig(parentTask).toTask(tr, task));
			Params.beginVersion().set(task, beginVersion);
			Params.batchSize().set(task, batchSize);
			Params.remainingInBatch().set(task, remainingInBatch);
			Params.beginBlock().set(task, beginBlock);
			Params.beginFile().set(task, beginFile);

			if (!waitFor) {
				return taskBucket->addTask(tr, task);
			}

			Void _ = wait(waitFor->onSetAddTask(tr, taskBucket, task));
			return LiteralStringRef("OnSetAddTask");
		}

		Future<Void> execute(Database cx, Reference<TaskBucket> tb, Reference<FutureBucket> fb, Reference<Task> task) { return Void(); };
		Future<Void> finish(Reference<ReadYourWritesTransaction> tr, Reference<TaskBucket> tb, Reference<FutureBucket> fb, Reference<Task> task) { return _finish(tr, tb, fb, task); };
	};
	StringRef RestoreDispatchTaskFunc::name = LiteralStringRef("restore_dispatch");
	const uint32_t RestoreDispatchTaskFunc::version = 1;
	REGISTER_TASKFUNC(RestoreDispatchTaskFunc);

	ACTOR Future<std::string> restoreStatus(Reference<ReadYourWritesTransaction> tr, Key tagName) {
		tr->setOption(FDBTransactionOptions::PRIORITY_SYSTEM_IMMEDIATE);
		tr->setOption(FDBTransactionOptions::ACCESS_SYSTEM_KEYS);
		tr->setOption(FDBTransactionOptions::LOCK_AWARE);

		state std::vector<KeyBackedTag> tags;
		if(tagName.size() == 0) {
			std::vector<KeyBackedTag> t = wait(getAllRestoreTags(tr));
			tags = t;
		}
		else
			tags.push_back(makeRestoreTag(tagName.toString()));

		state std::string result;
		state int i = 0;

		for(; i < tags.size(); ++i) {
			UidAndAbortedFlagT u = wait(tags[i].getD(tr));
			std::string s = wait(RestoreConfig(u.first).getFullStatus(tr));
			result.append(s);
			result.append("\n\n");
		}

		return result;
	}

	ACTOR Future<ERestoreState> abortRestore(Reference<ReadYourWritesTransaction> tr, Key tagName) {
		tr->setOption(FDBTransactionOptions::ACCESS_SYSTEM_KEYS);
		tr->setOption(FDBTransactionOptions::LOCK_AWARE);

		state KeyBackedTag tag = makeRestoreTag(tagName.toString());
		state Optional<UidAndAbortedFlagT> current = wait(tag.get(tr));
		if(!current.present())
			return ERestoreState::UNITIALIZED;

		state RestoreConfig restore(current.get().first);

		state ERestoreState status = wait(restore.stateEnum().getD(tr));
		state bool runnable = wait(restore.isRunnable(tr));

		if (!runnable)
			return status;

		restore.stateEnum().set(tr, ERestoreState::ABORTED);

		// Clear all of the ApplyMutations stuff
		restore.clearApplyMutationsKeys(tr);

		// Cancel the backup tasks on this tag
		Void _ = wait(tag.cancel(tr));
		Void _ = wait(unlockDatabase(tr, current.get().first));
		return ERestoreState::ABORTED;
	}

	ACTOR Future<ERestoreState> abortRestore(Database cx, Key tagName) {
		state Reference<ReadYourWritesTransaction> tr = Reference<ReadYourWritesTransaction>( new ReadYourWritesTransaction(cx) );

		loop {
			try {
				ERestoreState estate = wait( abortRestore(tr, tagName) );
				if(estate != ERestoreState::ABORTED) {
					return estate;
				}
				Void _ = wait(tr->commit());
				break;
			} catch( Error &e ) {
				Void _ = wait( tr->onError(e) );
			}
		}
		
		tr = Reference<ReadYourWritesTransaction>( new ReadYourWritesTransaction(cx) );

		//Commit a dummy transaction before returning success, to ensure the mutation applier has stopped submitting mutations
		loop {
			try {
				tr->setOption(FDBTransactionOptions::ACCESS_SYSTEM_KEYS);
				tr->setOption(FDBTransactionOptions::LOCK_AWARE);
				tr->addReadConflictRange(singleKeyRange(KeyRef()));
				tr->addWriteConflictRange(singleKeyRange(KeyRef()));
				Void _ = wait(tr->commit());
				return ERestoreState::ABORTED;
			} catch( Error &e ) {
				Void _ = wait( tr->onError(e) );
			}
		}
	}

	struct StartFullRestoreTaskFunc : TaskFuncBase {
		static StringRef name;
		static const uint32_t version;

		static struct {
			static TaskParam<Version> firstVersion() { return LiteralStringRef(__FUNCTION__); }
		} Params;

		ACTOR static Future<Void> _execute(Database cx, Reference<TaskBucket> taskBucket, Reference<FutureBucket> futureBucket, Reference<Task> task) {
			state Reference<ReadYourWritesTransaction> tr(new ReadYourWritesTransaction(cx));
			state RestoreConfig restore(task);

			loop {
				try {
					tr->reset();
					tr->setOption(FDBTransactionOptions::ACCESS_SYSTEM_KEYS);
					tr->setOption(FDBTransactionOptions::LOCK_AWARE);

					Void _ = wait(checkTaskVersion(tr->getDatabase(), task, name, version));
					state Version restoreVersion = wait(restore.restoreVersion().getD(tr));
					bool go = wait(taskBucket->keepRunning(tr, task));
					if(!go)
						return Void();

					ERestoreState oldState = wait(restore.stateEnum().getD(tr));
					if(oldState != ERestoreState::QUEUED && oldState != ERestoreState::STARTING) {
						Void _ = wait(restore.logError(cx, restore_error(), format("StartFullRestore: Encountered unexpected state(%d)", oldState), this));
						return Void();
					}
					restore.stateEnum().set(tr, ERestoreState::STARTING);
					restore.fileMap().clear(tr);
					restore.fileBlockCount().clear(tr);
					restore.fileCount().clear(tr);
					state Value url = wait(restore.sourceURL().getD(tr));

					Void _ = wait(tr->commit());
					break;
				} catch(Error &e) {
					Void _ = wait(tr->onError(e));
				}
			}

			state std::string errstr;
			state Reference<IBackupContainer> bc;

			try {
				Reference<IBackupContainer> c = IBackupContainer::openContainer(url.toString(), &errstr);
				bc = c;
			} catch(Error &e) {
				state Error err = e;
				Void _ = wait(restore.logError(tr->getDatabase(), e, format("StartFullRestore: Couldn't open '%s', got error '%s'", url.toString().c_str(), errstr.c_str()), this));
				throw err;
			}

			try {
				state BackupFileSetT files;
				Void _ = wait(scanBackupContents(bc, nullptr, nullptr, &files, nullptr, false));
				// Finalize the file set for the target restore version
				Void _ = wait(finalizeBackupFileSet(bc, &files, restoreVersion));
			} catch(Error &e) {
				state Error err2 = e;
				Void _ = wait(restore.logError(tr->getDatabase(), e, "StartFullRestore: Error reading backup contents", this));
				throw err2;
			}

			state fileBackup::BackupFileSetT::iterator start = files.begin();
			state fileBackup::BackupFileSetT::iterator end = files.end();

			while(start != end) {
				try {
					tr->reset();
					tr->setOption(FDBTransactionOptions::ACCESS_SYSTEM_KEYS);
					tr->setOption(FDBTransactionOptions::LOCK_AWARE);

					bool go = wait(taskBucket->keepRunning(tr, task));
					if(!go)
						return Void();

					state fileBackup::BackupFileSetT::iterator i = start;

					state int txBytes = 0;
					state int nFileBlocks = 0;
					state int nFiles = 0;
					auto restorefileMap = restore.fileMap();
					for(; i != end && txBytes < 1e6; ++i) {
						if(i == files.begin())
							Params.firstVersion().set(task, i->beginVersion);
						if(i->beginVersion > restoreVersion) {
							end = i;
							break;
						}
						txBytes += restorefileMap.set(tr, {i->beginVersion, StringRef(i->filename)}, true);
						nFileBlocks += (i->size + i->blockSize - 1) / i->blockSize;
						++nFiles;
					}

					// Increment counts
					restore.fileCount().atomicOp(tr, nFiles, MutationRef::Type::AddValue);
					restore.fileBlockCount().atomicOp(tr, nFileBlocks, MutationRef::Type::AddValue);

					Void _ = wait(tr->commit());

					TraceEvent("FileRestoreLoadedFiles")
						.detail("UID", restore.getUid())
						.detail("FileCount", nFiles)
						.detail("FileBlockCount", nFileBlocks)
						.detail("Bytes", txBytes)
						.detail("TaskInstance", (uint64_t)this);

					start = i;
				} catch(Error &e) {
					Void _ = wait(tr->onError(e));
				}
			}

			return Void();
		}

		ACTOR static Future<Void> _finish(Reference<ReadYourWritesTransaction> tr, Reference<TaskBucket> taskBucket, Reference<FutureBucket> futureBucket, Reference<Task> task) {
			state Version firstVersion = Params.firstVersion().get(task);
			state RestoreConfig restore(task);
			if(firstVersion == Version()) {
				Void _ = wait(restore.logError(tr->getDatabase(), restore_missing_data(), "StartFullRestore: The backup had no data.", this));
				std::string tag = wait(restore.tag().getD(tr));
				ERestoreState _ = wait(abortRestore(tr, StringRef(tag)));
				return Void();
			}

			restore.stateEnum().set(tr, ERestoreState::RUNNING);

			// Set applyMutation versions
			restore.setApplyBeginVersion(tr, firstVersion);
			restore.setApplyEndVersion(tr, firstVersion);

			// Apply range data and log data in order
			Key _ = wait(RestoreDispatchTaskFunc::addTask(tr, taskBucket, task, firstVersion, StringRef(), 0, CLIENT_KNOBS->RESTORE_DISPATCH_BATCH_SIZE));

			Void _ = wait(taskBucket->finish(tr, task));
			return Void();
		}

		ACTOR static Future<Key> addTask(Reference<ReadYourWritesTransaction> tr, Reference<TaskBucket> taskBucket, UID uid, TaskCompletionKey completionKey, Reference<TaskFuture> waitFor = Reference<TaskFuture>())
		{
			tr->setOption(FDBTransactionOptions::ACCESS_SYSTEM_KEYS);
			tr->setOption(FDBTransactionOptions::LOCK_AWARE);

			Key doneKey = wait(completionKey.get(tr, taskBucket));
			state Reference<Task> task(new Task(StartFullRestoreTaskFunc::name, StartFullRestoreTaskFunc::version, doneKey));

			state RestoreConfig restore(uid);
			// Bind the restore config to the new task
			Void _ = wait(restore.toTask(tr, task));

			if (!waitFor) {
				return taskBucket->addTask(tr, task);
			}

			Void _ = wait(waitFor->onSetAddTask(tr, taskBucket, task));
			return LiteralStringRef("OnSetAddTask");
		}

		StringRef getName() const { return name; };

		Future<Void> execute(Database cx, Reference<TaskBucket> tb, Reference<FutureBucket> fb, Reference<Task> task) { return _execute(cx, tb, fb, task); };
		Future<Void> finish(Reference<ReadYourWritesTransaction> tr, Reference<TaskBucket> tb, Reference<FutureBucket> fb, Reference<Task> task) { return _finish(tr, tb, fb, task); };
	};
	StringRef StartFullRestoreTaskFunc::name = LiteralStringRef("restore_start");
	const uint32_t StartFullRestoreTaskFunc::version = 1;
	REGISTER_TASKFUNC(StartFullRestoreTaskFunc);
}

struct LogInfo : public ReferenceCounted<LogInfo> {
	std::string fileName;
	Reference<IAsyncFile> logFile;
	Version beginVersion;
	Version endVersion;
	int64_t offset;

	LogInfo() : offset(0) {};
};

class FileBackupAgentImpl {
public:
	static const int MAX_RESTORABLE_FILE_METASECTION_BYTES = 1024 * 8;

	// This method will return the final status of the backup
	ACTOR static Future<int> waitBackup(FileBackupAgent* backupAgent, Database cx, std::string tagName, bool stopWhenDone) {
		state std::string backTrace;
		state KeyBackedTag tag = makeBackupTag(tagName);

		loop {
			state Reference<ReadYourWritesTransaction> tr(new ReadYourWritesTransaction(cx));
			tr->setOption(FDBTransactionOptions::ACCESS_SYSTEM_KEYS);
			tr->setOption(FDBTransactionOptions::LOCK_AWARE);

			try {
				state Optional<UidAndAbortedFlagT> oldUidAndAborted = wait(tag.get(tr));
				if (!oldUidAndAborted.present()) {
					return EBackupState::STATE_NEVERRAN;
				}

				state BackupConfig config(oldUidAndAborted.get().first);
				state EBackupState status = wait(config.stateEnum().getD(tr, EBackupState::STATE_NEVERRAN));

				// Break, if no longer runnable
				if (!FileBackupAgent::isRunnable(status)) {
					return status;
				}

				// Break, if in differential mode (restorable) and stopWhenDone is not enabled
				if ((!stopWhenDone) && (BackupAgentBase::STATE_DIFFERENTIAL == status)) {
					return status;
				}

				state Future<Void> watchFuture = tr->watch( config.stateEnum().key );
				Void _ = wait( tr->commit() );
				Void _ = wait( watchFuture );
			}
			catch (Error &e) {
				Void _ = wait(tr->onError(e));
			}
		}
	}

	ACTOR static Future<Void> submitBackup(FileBackupAgent* backupAgent, Reference<ReadYourWritesTransaction> tr, Key outContainer, std::string tagName, Standalone<VectorRef<KeyRangeRef>> backupRanges, bool stopWhenDone) {
		tr->setOption(FDBTransactionOptions::ACCESS_SYSTEM_KEYS);
		tr->setOption(FDBTransactionOptions::LOCK_AWARE);

		TraceEvent(SevInfo, "FBA_submitBackup")
				.detail("tagName", tagName.c_str())
				.detail("stopWhenDone", stopWhenDone)
				.detail("outContainer", outContainer.toString());

		state KeyBackedTag tag = makeBackupTag(tagName);
		Optional<UidAndAbortedFlagT> uidAndAbortedFlag = wait(tag.get(tr));
		if (uidAndAbortedFlag.present()) {
			state BackupConfig prevConfig(uidAndAbortedFlag.get().first);
			state EBackupState prevBackupStatus = wait(prevConfig.stateEnum().getD(tr, EBackupState::STATE_NEVERRAN));
			if (FileBackupAgent::isRunnable(prevBackupStatus)) {
				throw backup_duplicate();
			}

			// Now is time to clear prev backup config space. We have no more use for it.
			prevConfig.clear(tr);
		}

		state BackupConfig config(g_random->randomUniqueID());
		state UID uid = config.getUid();

		// This check will ensure that current backupUid is later than the last backup Uid
		state Standalone<StringRef> nowStr = BackupAgentBase::getCurrentTime();
		state std::string backupContainer = outContainer.toString();

		// To be consistent with directory handling behavior since FDB backup was first released, if the container string
		// describes a local directory then "/backup-UID" will be added to it.
		if(backupContainer.find("file://") == 0) {
			backupContainer = joinPath(backupContainer, std::string("backup-") + nowStr.toString());
		}

		Reference<IBackupContainer> bc = IBackupContainer::openContainer(backupContainer);
		try {
			Void _ = wait(timeoutError(bc->create(), 30));
		} catch(Error &e) {
			fprintf(stderr, "ERROR: Could not create backup container: %s\n", e.what());
			throw backup_error();
		}

		Optional<Value> lastBackupTimestamp = wait(backupAgent->lastBackupTimestamp().get(tr));

		if ((lastBackupTimestamp.present()) && (lastBackupTimestamp.get() >= nowStr)) {
			fprintf(stderr, "ERROR: The last backup `%s' happened in the future.\n", printable(lastBackupTimestamp.get()).c_str());
			throw backup_error();
		}

		KeyRangeMap<int> backupRangeSet;
		for (auto& backupRange : backupRanges) {
			backupRangeSet.insert(backupRange, 1);
		}

		backupRangeSet.coalesce(allKeys);
		state std::vector<KeyRange> normalizedRanges;

		for (auto& backupRange : backupRangeSet.ranges()) {
			if (backupRange.value()) {
				normalizedRanges.push_back(KeyRange(KeyRangeRef(backupRange.range().begin, backupRange.range().end)));
			}
		}

		config.clear(tr);

		// Point the tag to this new uid
		tag.set(tr, {uid, false});

		backupAgent->lastBackupTimestamp().set(tr, nowStr);

		// Set the backup keys
		config.tag().set(tr, tagName);
		config.stateEnum().set(tr, EBackupState::STATE_SUBMITTED);
		config.backupContainer().set(tr, backupContainer);
		config.stopWhenDone().set(tr, stopWhenDone);
		config.backupRanges().set(tr, normalizedRanges);

		Key taskKey = wait(fileBackup::StartFullBackupTaskFunc::addTask(tr, backupAgent->taskBucket, uid, TaskCompletionKey::noSignal()));

		return Void();
	}

	ACTOR static Future<Void> submitRestore(FileBackupAgent* backupAgent, Reference<ReadYourWritesTransaction> tr, Key tagName, Key backupURL, Version restoreVersion, Key addPrefix, Key removePrefix, KeyRange restoreRange, bool lockDB, UID uid) {
		ASSERT(restoreRange.contains(removePrefix) || removePrefix.size() == 0);

		tr->setOption(FDBTransactionOptions::ACCESS_SYSTEM_KEYS);
		tr->setOption(FDBTransactionOptions::LOCK_AWARE);

		// Get old restore config for this tag
		state KeyBackedTag tag = makeRestoreTag(tagName.toString());
		state Optional<UidAndAbortedFlagT> oldUidAndAborted = wait(tag.get(tr));
		if(oldUidAndAborted.present()) {
			if (oldUidAndAborted.get().first == uid) {
				if (oldUidAndAborted.get().second) {
					throw restore_duplicate_uid();
				}
				else {
					return Void();
				}
			}

			state RestoreConfig oldRestore(oldUidAndAborted.get().first);

			// Make sure old restore for this tag is not runnable
			bool runnable = wait(oldRestore.isRunnable(tr));

			if (runnable) {
				throw restore_duplicate_tag();
			}

			// Clear the old restore config
			oldRestore.clear(tr);
		}
		
		KeyRange restoreIntoRange = KeyRangeRef(restoreRange.begin, restoreRange.end).removePrefix(removePrefix).withPrefix(addPrefix);
		Standalone<RangeResultRef> existingRows = wait(tr->getRange(restoreIntoRange, 1));
		if (existingRows.size() > 0) {
			throw restore_destination_not_empty();
		}

		// Make new restore config
		state RestoreConfig restore(uid);

		// Point the tag to the new uid
		tag.set(tr, {uid, false});

		// Configure the new restore
		restore.tag().set(tr, tagName.toString());
		restore.sourceURL().set(tr, backupURL);
		restore.stateEnum().set(tr, ERestoreState::QUEUED);
		restore.restoreVersion().set(tr, restoreVersion);
		restore.restoreRange().set(tr, restoreRange);
		// this also sets restore.add/removePrefix.
		restore.initApplyMutations(tr, addPrefix, removePrefix);

		Key taskKey = wait(fileBackup::StartFullRestoreTaskFunc::addTask(tr, backupAgent->taskBucket, uid, TaskCompletionKey::noSignal()));

		if (lockDB)
			Void _ = wait(lockDatabase(tr, uid));
		else
			Void _ = wait(checkDatabaseLock(tr, uid));

		return Void();
	}

	// This method will return the final status of the backup
	ACTOR static Future<ERestoreState> waitRestore(Database cx, Key tagName, bool verbose) {
		loop {
			try {
				state Reference<ReadYourWritesTransaction> tr(new ReadYourWritesTransaction(cx));
				tr->setOption(FDBTransactionOptions::PRIORITY_SYSTEM_IMMEDIATE);
				tr->setOption(FDBTransactionOptions::ACCESS_SYSTEM_KEYS);
				tr->setOption(FDBTransactionOptions::LOCK_AWARE);

				state KeyBackedTag tag = makeRestoreTag(tagName.toString());
				Optional<UidAndAbortedFlagT> current = wait(tag.get(tr));
				if(!current.present()) {
					if(verbose)
						printf("Tag: %s  State: %s\n", tagName.toString().c_str(), FileBackupAgent::restoreStateText(ERestoreState::UNITIALIZED).toString().c_str());
					return ERestoreState::UNITIALIZED;
				}

				state RestoreConfig restore(current.get().first);

				if(verbose) {
					state std::string details = wait(restore.getProgress(tr));
					printf("%s\n", details.c_str());
				}

				state ERestoreState status = wait(restore.stateEnum().getD(tr));
				state bool runnable = wait(restore.isRunnable(tr));

				// State won't change from here
				if (!runnable)
					break;

				// Wait for a change
				state Future<Void> watchFuture = tr->watch(restore.stateEnum().key);
				Void _ = wait(tr->commit());
				if(verbose)
					Void _ = wait(watchFuture || delay(1));
				else
					Void _ = wait(watchFuture);
			}
			catch (Error &e) {
				Void _ = wait(tr->onError(e));
			}
		}

		return status;
	}

	ACTOR static Future<Void> discontinueBackup(FileBackupAgent* backupAgent, Reference<ReadYourWritesTransaction> tr, Key tagName) {
		tr->setOption(FDBTransactionOptions::ACCESS_SYSTEM_KEYS);
		tr->setOption(FDBTransactionOptions::LOCK_AWARE);

		state KeyBackedTag tag = makeBackupTag(tagName.toString());
		state UidAndAbortedFlagT current = wait(tag.getOrThrow(tr, false, backup_unneeded()));
		state BackupConfig config(current.first);
		state EBackupState status = wait(config.stateEnum().getD(tr, EBackupState::STATE_NEVERRAN));

		if (!FileBackupAgent::isRunnable(status)) {
			throw backup_unneeded();
		}

		TraceEvent(SevInfo, "FBA_discontinueBackup")
				.detail("tagName", tag.tagName.c_str())
				.detail("status", BackupAgentBase::getStateText(status));

		state bool stopWhenDone = wait(config.stopWhenDone().getOrThrow(tr));

		if (stopWhenDone) {
			throw backup_duplicate();
		}

		config.stopWhenDone().set(tr, true);

		return Void();
	}

	ACTOR static Future<Void> abortBackup(FileBackupAgent* backupAgent, Reference<ReadYourWritesTransaction> tr, std::string tagName) {
		tr->setOption(FDBTransactionOptions::ACCESS_SYSTEM_KEYS);
		tr->setOption(FDBTransactionOptions::LOCK_AWARE);

		state KeyBackedTag tag = makeBackupTag(tagName);
		state UidAndAbortedFlagT current = wait(tag.getOrThrow(tr, false, backup_unneeded()));

		state BackupConfig config(current.first);
		EBackupState status = wait(config.stateEnum().getD(tr, EBackupState::STATE_NEVERRAN));

		if (!backupAgent->isRunnable((BackupAgentBase::enumState)status)) {
			throw backup_unneeded();
		}

		TraceEvent(SevInfo, "FBA_abortBackup")
				.detail("tagName", tagName.c_str())
				.detail("status", BackupAgentBase::getStateText(status));

		// Cancel backup task through tag
		Void _ = wait(tag.cancel(tr));

		Key configPath = uidPrefixKey(logRangesRange.begin, config.getUid());
		Key logsPath = uidPrefixKey(backupLogKeys.begin, config.getUid());

		tr->clear(KeyRangeRef(configPath, strinc(configPath)));
		tr->clear(KeyRangeRef(logsPath, strinc(logsPath)));

		config.stateEnum().set(tr, EBackupState::STATE_ABORTED);

		return Void();
	}

	ACTOR static Future<std::string> getStatus(FileBackupAgent* backupAgent, Database cx, int errorLimit, std::string tagName) {
		state Reference<ReadYourWritesTransaction> tr(new ReadYourWritesTransaction(cx));
		state std::string statusText;

		loop {
			try {
				tr->setOption(FDBTransactionOptions::ACCESS_SYSTEM_KEYS);
				tr->setOption(FDBTransactionOptions::LOCK_AWARE);

				state KeyBackedTag tag;
				state BackupConfig config;
				state EBackupState backupState;

				statusText = "";
				tag = makeBackupTag(tagName);
				state Optional<UidAndAbortedFlagT> uidAndAbortedFlag = wait(tag.get(tr));
				state Future<Optional<Value>> fDisabled = tr->get(backupAgent->taskBucket->getDisableKey());
				if (uidAndAbortedFlag.present()) {
					config = BackupConfig(uidAndAbortedFlag.get().first);
					EBackupState status = wait(config.stateEnum().getD(tr, EBackupState::STATE_NEVERRAN));
					backupState = status;
				}

				if (!uidAndAbortedFlag.present() || backupState == EBackupState::STATE_NEVERRAN) {
					statusText += "No previous backups found.\n";
				} else {
					state std::string backupStatus(BackupAgentBase::getStateText(backupState));
					state std::string outContainer = wait(config.backupContainer().getOrThrow(tr));
					state Version stopVersion = wait(config.stopVersion().getD(tr, -1));

					switch (backupState) {
						case BackupAgentBase::STATE_SUBMITTED:
							statusText += "The backup on tag `" + tagName + "' is in progress (just started) to " + outContainer + ".\n";
							break;
						case BackupAgentBase::STATE_BACKUP:
							statusText += "The backup on tag `" + tagName + "' is in progress to " + outContainer + ".\n";
							break;
						case BackupAgentBase::STATE_DIFFERENTIAL:
							statusText += "The backup on tag `" + tagName + "' is restorable but continuing to " + outContainer + ".\n";
							break;
						case BackupAgentBase::STATE_COMPLETED:
							statusText += "The previous backup on tag `" + tagName + "' at " + outContainer + " completed at version " + format("%lld", stopVersion) + ".\n";
							break;
						default:
							statusText += "The previous backup on tag `" + tagName + "' at " + outContainer + " " + backupStatus + ".\n";
							break;
					}
				}

				// Append the errors, if requested
				if (errorLimit > 0 && config.getUid().isValid()) {
					Optional<std::pair<std::string, int64_t>> errMsg = wait(config.lastError().get(tr));
					if (errMsg.present()) {
						statusText += "WARNING: Some backup agents have reported issues:\n";
						statusText += format("[%lld]: %s\n", errMsg.get().second, errMsg.get().first.c_str());
					}
				}

				Optional<Value> disabled = wait(fDisabled);
				if(disabled.present()) {
					statusText += format("\nAll backup agents have been disabled.\n");
				}

				break;
			}
			catch (Error &e) {
				Void _ = wait(tr->onError(e));
			}
		}

		return statusText;
	}

	ACTOR static Future<Version> getLastRestorable(FileBackupAgent* backupAgent, Reference<ReadYourWritesTransaction> tr, Key tagName) {
		tr->setOption(FDBTransactionOptions::ACCESS_SYSTEM_KEYS);
		tr->setOption(FDBTransactionOptions::LOCK_AWARE);
		state Optional<Value> version = wait(tr->get(backupAgent->lastRestorable.pack(tagName)));

		return (version.present()) ? BinaryReader::fromStringRef<Version>(version.get(), Unversioned()) : 0;
	}

	static StringRef read(StringRef& data, int bytes) {
		if (bytes > data.size()) throw restore_error();
		StringRef r = data.substr(0, bytes);
		data = data.substr(bytes);
		return r;
	}

	ACTOR static Future<std::string> getBackupInfoFromRestorableFile(Reference<IBackupContainer> container, Version minRestoreVersion, Version maxRestoreVersion, std::string restorableFile) {

		state Reference<IAsyncFile> rf = wait(container->openFile(restorableFile, IBackupContainer::READONLY));

		state std::string folderInfo;
		folderInfo.resize(MAX_RESTORABLE_FILE_METASECTION_BYTES);
		int b = wait(rf->read((char *)folderInfo.data(), MAX_RESTORABLE_FILE_METASECTION_BYTES, 0));
		folderInfo.resize(b);
		size_t metaEnd = folderInfo.find("\n\n");

		if (metaEnd != std::string::npos) {
			folderInfo.erase(metaEnd);
		}

		folderInfo += format("\n%-15s %ld\n%-15s %ld\n", "MinRestoreVer:", minRestoreVersion, "MaxRestoreVer:", maxRestoreVersion);
		return folderInfo;
	}

	ACTOR static Future<std::string> getBackupInfo(Reference<IBackupContainer> container, Version* defaultVersion) {
		state std::string restorableFile;
		state Version minRestoreVersion(LLONG_MAX);
		state Version maxRestoreVersion = -1;

		Void _ = wait(fileBackup::scanBackupContents(container, &minRestoreVersion, &maxRestoreVersion, NULL, &restorableFile, true));

		if (defaultVersion) {
			*defaultVersion = maxRestoreVersion;
		}

		std::string info = wait(getBackupInfoFromRestorableFile(container, minRestoreVersion, maxRestoreVersion, restorableFile));
		return info;
	}


	ACTOR static Future<Version> restore(FileBackupAgent* backupAgent, Database cx, Key tagName, Key url, bool waitForComplete, Version targetVersion, bool verbose, KeyRange range, Key addPrefix, Key removePrefix, bool lockDB, UID randomUid) {
		// Make sure the backup appears to be valid before actually submitting the restore
		state Version minRestoreVersion(LLONG_MAX);
		state Version maxRestoreVersion = -1;
		state std::string	restorableFile;

		state Reference<IBackupContainer> c = IBackupContainer::openContainer(url.toString());
		Void _ = wait(fileBackup::scanBackupContents(c, &minRestoreVersion, &maxRestoreVersion, nullptr, &restorableFile, true));

		if (targetVersion <= 0)
			targetVersion = maxRestoreVersion;

		if (targetVersion < minRestoreVersion)  {
			TraceEvent(SevError, "FileBackupAgentRestore").detail("targetVersion", targetVersion).detail("less_than_minRestoreVersion", minRestoreVersion);
			fprintf(stderr, "ERROR: Restore version %lld is smaller than minimum version %lld\n", (long long) targetVersion, (long long) minRestoreVersion);
			throw restore_invalid_version();
		}

		if (targetVersion > maxRestoreVersion)  {
			TraceEvent(SevError, "FileBackupAgentRestore").detail("targetVersion", targetVersion).detail("greater_than_maxRestoreVersion", maxRestoreVersion);
			fprintf(stderr, "ERROR: Restore version %lld is larger than maximum version %lld\n", (long long) targetVersion, (long long) maxRestoreVersion);
			throw restore_invalid_version();
		}

		if (verbose) {
			printf("Restoring backup to version: %lld\n", (long long) targetVersion);
			std::string info = wait(getBackupInfoFromRestorableFile(c, minRestoreVersion, maxRestoreVersion, restorableFile));
			printf("%s\n", info.c_str());
		}

		state Reference<ReadYourWritesTransaction> tr(new ReadYourWritesTransaction(cx));
		loop {
			try {
				tr->reset();
				tr->setOption(FDBTransactionOptions::ACCESS_SYSTEM_KEYS);
				tr->setOption(FDBTransactionOptions::LOCK_AWARE);
				Void _ = wait(submitRestore(backupAgent, tr, tagName, url, targetVersion, addPrefix, removePrefix, range, lockDB, randomUid));
				Void _ = wait(tr->commit());
				break;
			} catch(Error &e) {
				if(e.code() != error_code_restore_duplicate_tag) {
					Void _ = wait(tr->onError(e));
				}
			}
		}

		if(waitForComplete) {
			ERestoreState finalState = wait(waitRestore(cx, tagName, verbose));
			if(finalState != ERestoreState::COMPLETED)
				throw restore_error();
		}

		return targetVersion;
	}

	//used for correctness only, locks the database before discontinuing the backup and that same lock is then used while doing the restore.
	//the tagname of the backup must be the same as the restore.
	ACTOR static Future<Version> atomicRestore(FileBackupAgent* backupAgent, Database cx, Key tagName, KeyRange range, Key addPrefix, Key removePrefix) {
		state Reference<ReadYourWritesTransaction> ryw_tr = Reference<ReadYourWritesTransaction>(new ReadYourWritesTransaction(cx));
		state BackupConfig backupConfig;
		loop {
			try {
				ryw_tr->setOption(FDBTransactionOptions::ACCESS_SYSTEM_KEYS);
				ryw_tr->setOption(FDBTransactionOptions::LOCK_AWARE);
				state KeyBackedTag tag = makeBackupTag(tagName.toString());
				UidAndAbortedFlagT uidFlag = wait(tag.getOrThrow(ryw_tr));
				backupConfig = BackupConfig(uidFlag.first);
				state EBackupState status = wait(backupConfig.stateEnum().getOrThrow(ryw_tr));

				if (status != BackupAgentBase::STATE_DIFFERENTIAL ) {
					throw backup_duplicate();
				}

				break;
			} catch( Error &e ) {
				Void _ = wait( ryw_tr->onError(e) );
			}
		}
		
		//Lock src, record commit version
		state Transaction tr(cx);
		state Version commitVersion;
		state UID randomUid = g_random->randomUniqueID();
		loop {
			try {
				Void _ = wait( lockDatabase(&tr, randomUid) );
				Void _ = wait(tr.commit());
				commitVersion = tr.getCommittedVersion();
				break;
			} catch( Error &e ) {
				Void _ = wait(tr.onError(e));
			}
		}

		ryw_tr->reset();
		loop {
			try {
				Void _ = wait( discontinueBackup(backupAgent, ryw_tr, tagName) );
				Void _ = wait( ryw_tr->commit() );
				break;
			} catch( Error &e ) {
				if(e.code() == error_code_backup_unneeded || e.code() == error_code_backup_duplicate){
					break;
				}
				Void _ = wait( ryw_tr->onError(e) );
			}
		}

		int _ = wait( waitBackup(backupAgent, cx, tagName.toString(), true) );

		ryw_tr->reset();
		loop {
			try {
				ryw_tr->setOption(FDBTransactionOptions::ACCESS_SYSTEM_KEYS);
				ryw_tr->setOption(FDBTransactionOptions::LOCK_AWARE);	
				ryw_tr->addReadConflictRange(range);
				ryw_tr->clear(range);
				Void _ = wait( ryw_tr->commit() );
				break;
			} catch( Error &e ) {
				Void _ = wait( ryw_tr->onError(e) );
			}
		}

		std::string lastBackupContainer = wait(backupConfig.backupContainer().getOrThrow(cx));

		Version ver = wait( restore(backupAgent, cx, tagName, KeyRef(lastBackupContainer), true, -1, true, range, addPrefix, removePrefix, true, randomUid) );
		return ver;
	}
};

const std::string BackupAgentBase::defaultTagName = "default";
const int BackupAgentBase::logHeaderSize = 12;
const int FileBackupAgent::dataFooterSize = 20;

Future<Version> FileBackupAgent::restore(Database cx, Key tagName, Key url, bool waitForComplete, Version targetVersion, bool verbose, KeyRange range, Key addPrefix, Key removePrefix, bool lockDB) {
	return FileBackupAgentImpl::restore(this, cx, tagName, url, waitForComplete, targetVersion, verbose, range, addPrefix, removePrefix, lockDB, g_random->randomUniqueID());
}

Future<Version> FileBackupAgent::atomicRestore(Database cx, Key tagName, KeyRange range, Key addPrefix, Key removePrefix) {
	return FileBackupAgentImpl::atomicRestore(this, cx, tagName, range, addPrefix, removePrefix);
}

Future<ERestoreState> FileBackupAgent::abortRestore(Reference<ReadYourWritesTransaction> tr, Key tagName) {
	return fileBackup::abortRestore(tr, tagName);
}

Future<ERestoreState> FileBackupAgent::abortRestore(Database cx, Key tagName) {
	return fileBackup::abortRestore(cx, tagName);
}

Future<std::string> FileBackupAgent::restoreStatus(Reference<ReadYourWritesTransaction> tr, Key tagName) {
	return fileBackup::restoreStatus(tr, tagName);
}

Future<ERestoreState> FileBackupAgent::waitRestore(Database cx, Key tagName, bool verbose) {
	return FileBackupAgentImpl::waitRestore(cx, tagName, verbose);
};

Future<Void> FileBackupAgent::submitBackup(Reference<ReadYourWritesTransaction> tr, Key outContainer, std::string tagName, Standalone<VectorRef<KeyRangeRef>> backupRanges, bool stopWhenDone) {
	return FileBackupAgentImpl::submitBackup(this, tr, outContainer, tagName, backupRanges, stopWhenDone);
}

Future<Void> FileBackupAgent::discontinueBackup(Reference<ReadYourWritesTransaction> tr, Key tagName){
	return FileBackupAgentImpl::discontinueBackup(this, tr, tagName);
}

Future<Void> FileBackupAgent::abortBackup(Reference<ReadYourWritesTransaction> tr, std::string tagName){
	return FileBackupAgentImpl::abortBackup(this, tr, tagName);
}

Future<std::string> FileBackupAgent::getStatus(Database cx, int errorLimit, std::string tagName) {
	return FileBackupAgentImpl::getStatus(this, cx, errorLimit, tagName);
}

Future<Version> FileBackupAgent::getLastRestorable(Reference<ReadYourWritesTransaction> tr, Key tagName) {
	return FileBackupAgentImpl::getLastRestorable(this, tr, tagName);
}

Future<int> FileBackupAgent::waitBackup(Database cx, std::string tagName, bool stopWhenDone) {
	return FileBackupAgentImpl::waitBackup(this, cx, tagName, stopWhenDone);
}

std::string FileBackupAgent::getTempFilename() {
	return "temp." + g_random->randomUniqueID().toString() + ".part";
}

std::string FileBackupAgent::getDataFilename(Version version, int64_t size, int blocksize) {
	return format("kvrange,%lld,%s,%lld,%d", version, g_random->randomUniqueID().toString().c_str(), size, blocksize);
}

std::string FileBackupAgent::getLogFilename(Version beginVer, Version endVer, int64_t size, int blocksize) {
	return format("log,%lld,%lld,%lld,%d", beginVer, endVer, size, blocksize);
}

Future<std::string> FileBackupAgent::getBackupInfo(std::string container, Version* defaultVersion) {
	return FileBackupAgentImpl::getBackupInfo(IBackupContainer::openContainer(container), defaultVersion);
}<|MERGE_RESOLUTION|>--- conflicted
+++ resolved
@@ -718,19 +718,13 @@
 	ACTOR Future<Void> checkTaskVersion(Database cx, Reference<Task> task, StringRef name, uint32_t version) {
 		uint32_t taskVersion = task->getVersion();
 		if (taskVersion > version) {
-<<<<<<< HEAD
 			state Error err = task_invalid_version();
 
-			TraceEvent(SevError, "BA_BackupRangeTaskFunc_execute").detail("taskVersion", taskVersion).detail("Name", printable(name)).detail("Version", version);
+			TraceEvent(SevWarn, "BA_BackupRangeTaskFunc_execute").detail("taskVersion", taskVersion).detail("Name", printable(name)).detail("Version", version);
 			if (KeyBackedConfig::TaskParams.uid().exists(task)) {
 				std::string msg = format("ERROR: %s task version `%lu' is greater than supported version `%lu'", task->params[Task::reservedTaskParamKeyType].toString().c_str(), (unsigned long)taskVersion, (unsigned long)version);
 				Void _ = wait(BackupConfig(task).logError(cx, err, msg));
 			}
-=======
-			TraceEvent(SevWarn, "BA_BackupRangeTaskFunc_execute").detail("taskVersion", taskVersion).detail("Name", printable(name)).detail("Version", version);
-			Void _ = wait(logError(tr, task->params[FileBackupAgent::keyErrors],
-				format("ERROR: %s task version `%lu' is greater than supported version `%lu'", task->params[Task::reservedTaskParamKeyType].toString().c_str(), (unsigned long)taskVersion, (unsigned long)version)));
->>>>>>> 532de63a
 
 			throw err;
 		}
