/*
 * FDBTypes.cpp
 *
 * This source file is part of the FoundationDB open source project
 *
 * Copyright 2013-2022 Apple Inc. and the FoundationDB project authors
 *
 * Licensed under the Apache License, Version 2.0 (the "License");
 * you may not use this file except in compliance with the License.
 * You may obtain a copy of the License at
 *
 *     http://www.apache.org/licenses/LICENSE-2.0
 *
 * Unless required by applicable law or agreed to in writing, software
 * distributed under the License is distributed on an "AS IS" BASIS,
 * WITHOUT WARRANTIES OR CONDITIONS OF ANY KIND, either express or implied.
 * See the License for the specific language governing permissions and
 * limitations under the License.
 */

#include "fdbclient/FDBTypes.h"
#include "fdbclient/Knobs.h"
#include "fdbclient/NativeAPI.actor.h"
#include <boost/algorithm/string.hpp>

KeyRangeRef toPrefixRelativeRange(KeyRangeRef range, Optional<KeyRef> prefix) {
	if (!prefix.present() || prefix.get().empty()) {
		return range;
	} else {
		KeyRef begin = range.begin.startsWith(prefix.get()) ? range.begin.removePrefix(prefix.get()) : allKeys.begin;
		KeyRef end = range.end.startsWith(prefix.get()) ? range.end.removePrefix(prefix.get()) : allKeys.end;
		return KeyRangeRef(begin, end);
	}
}

KeyRef keyBetween(const KeyRangeRef& keys) {
	int pos = 0; // will be the position of the first difference between keys.begin and keys.end
	int minSize = std::min(keys.begin.size(), keys.end.size());
	for (; pos < minSize && pos < CLIENT_KNOBS->SPLIT_KEY_SIZE_LIMIT; pos++) {
		if (keys.begin[pos] != keys.end[pos]) {
			return keys.end.substr(0, pos + 1);
		}
	}

	// If one more character keeps us in the limit, and the latter key is simply
	// longer, then we only need one more byte of the end string.
	if (pos < CLIENT_KNOBS->SPLIT_KEY_SIZE_LIMIT && keys.begin.size() < keys.end.size()) {
		return keys.end.substr(0, pos + 1);
	}

	return keys.end;
}

Key randomKeyBetween(const KeyRangeRef& keys) {
	if (keys.empty() || keys.singleKeyRange()) {
		return keys.end;
	}

	KeyRef begin = keys.begin;
	KeyRef end = keys.end;
	ASSERT(begin < end);
	if (begin.size() < end.size()) {
		// randomly append a char
		uint8_t maxChar = end[begin.size()] > 0 ? end[begin.size()] : end[begin.size()] + 1;
		uint8_t newChar = deterministicRandom()->randomInt(0, maxChar);
		return begin.withSuffix(StringRef(&newChar, 1));
	}

	int pos = 0; // will be the position of the first difference between keys.begin and keys.end
	for (; pos < end.size() && pos < CLIENT_KNOBS->KEY_SIZE_LIMIT; pos++) {
		if (keys.begin[pos] != keys.end[pos]) {
			break;
		}
	}
	ASSERT_LT(pos, end.size()); // otherwise, begin >= end

	// find the lowest char in range begin[pos+1, begin.size()) that is not \xff (255)
	int lowest = begin.size() - 1;
	for (; lowest > pos; lowest--) {
		if (begin[lowest] < 255) {
			Key res = begin;
			uint8_t* ptr = mutateString(res);
			*(ptr + lowest) = (uint8_t)deterministicRandom()->randomInt(begin[lowest] + 1, 256);
			return res;
		}
	}

	if (begin[pos] + 1 < end[pos]) {
		Key res = begin;
		uint8_t* ptr = mutateString(res);
		*(ptr + pos) = (uint8_t)deterministicRandom()->randomInt(begin[pos] + 1, end[pos]);
		return res;
	}

	if (begin.size() + 1 < CLIENT_KNOBS->KEY_SIZE_LIMIT) {
		// randomly append a char
		uint8_t newChar = deterministicRandom()->randomInt(1, 255);
		return begin.withSuffix(StringRef(&newChar, 1));
	}

	// no possible result
	return end;
}

TEST_CASE("/KeyRangeUtil/randomKeyBetween") {
	Key begin = "qwert"_sr;
	Key end = "qwertyu"_sr;
	Key res;
	for (int i = 0; i < 10; ++i) {
		res = randomKeyBetween(KeyRangeRef(begin, end));
		ASSERT(res > begin);
		ASSERT(res < end);
	}

	begin = "q"_sr;
	end = "q\x00"_sr;
	res = randomKeyBetween(KeyRangeRef(begin, end));
	ASSERT(res == end);

	begin = "aaaaaaa"_sr;
	end = "b"_sr;
	for (int i = 0; i < 10; ++i) {
		res = randomKeyBetween(KeyRangeRef(begin, end));
		ASSERT(res > begin);
		ASSERT(res < end);
	}
	return Void();
}

void KeySelectorRef::setKey(KeyRef const& key) {
	// There are no keys in the database with size greater than the max key size, so if this key selector has a key
	// which is large, then we can translate it to an equivalent key selector with a smaller key
	int64_t maxKeySize = getMaxKeySize(key);
	if (key.size() > maxKeySize) {
		this->key = key.substr(0, maxKeySize + 1);
	} else {
		this->key = key;
	}
}

void KeySelectorRef::setKeyUnlimited(KeyRef const& key) {
	this->key = key;
}

std::string KeySelectorRef::toString() const {
	if (offset > 0) {
		if (orEqual)
			return format("%d+firstGreaterThan(%s)", offset - 1, printable(key).c_str());
		else
			return format("%d+firstGreaterOrEqual(%s)", offset - 1, printable(key).c_str());
	} else {
		if (orEqual)
			return format("%d+lastLessOrEqual(%s)", offset, printable(key).c_str());
		else
			return format("%d+lastLessThan(%s)", offset, printable(key).c_str());
	}
}

std::string describe(const std::string& s) {
	return s;
}

std::string describe(UID const& item) {
	return item.shortString();
}

TEST_CASE("/KeyRangeUtil/KeyRangeComplement") {
	Key begin = "b"_sr;
	Key end = "y"_sr;
	KeyRangeRef range(begin, end);

	{
		Key b = "c"_sr;
		Key e = "f"_sr;
		std::vector<KeyRangeRef> result = range - KeyRangeRef(b, e);
		ASSERT(result.size() == 2);
		ASSERT(result[0] == KeyRangeRef("b"_sr, "c"_sr));
		ASSERT(result[1] == KeyRangeRef("f"_sr, "y"_sr));
	}

	{
		Key b = "1"_sr;
		Key e = "9"_sr;
		std::vector<KeyRangeRef> result = range - KeyRangeRef(b, e);
		ASSERT(result.size() == 1);
		ASSERT(result[0] == KeyRangeRef("b"_sr, "y"_sr));
	}

	{
		Key b = "a"_sr;
		Key e = "f"_sr;
		std::vector<KeyRangeRef> result = range - KeyRangeRef(b, e);
		ASSERT(result.size() == 1);
		ASSERT(result[0] == KeyRangeRef("f"_sr, "y"_sr));
	}

	{
		Key b = "f"_sr;
		Key e = "z"_sr;
		std::vector<KeyRangeRef> result = range - KeyRangeRef(b, e);
		ASSERT(result.size() == 1);
		ASSERT(result[0] == KeyRangeRef("b"_sr, "f"_sr));
	}

	{
		Key b = "a"_sr;
		Key e = "z"_sr;
		std::vector<KeyRangeRef> result = range - KeyRangeRef(b, e);
		ASSERT(result.size() == 0);
	}

	return Void();
}

std::string KeyValueStoreType::getStoreTypeStr(const StoreType& storeType) {
	switch (storeType) {
	case SSD_BTREE_V1:
		return "ssd-1";
	case SSD_BTREE_V2:
		return "ssd-2";
	case SSD_REDWOOD_V1:
		return "ssd-redwood-1";
	case SSD_ROCKSDB_V1:
		return "ssd-rocksdb-v1";
	case SSD_SHARDED_ROCKSDB:
		return "ssd-sharded-rocksdb";
	case MEMORY:
		return "memory";
	case MEMORY_RADIXTREE:
<<<<<<< HEAD
		return "memory-radixtree";
=======
		return "memory-radixtree-beta";
	case NONE:
		return "none";
>>>>>>> 1273f08c
	default:
		return "unknown";
	}
}

KeyValueStoreType KeyValueStoreType::fromString(const std::string& str) {
	static std::map<std::string, StoreType> names = { { "ssd-1", SSD_BTREE_V1 },
		                                              { "ssd-2", SSD_BTREE_V2 },
		                                              { "ssd", SSD_BTREE_V2 },
		                                              { "redwood", SSD_REDWOOD_V1 },
		                                              { "ssd-redwood-1", SSD_REDWOOD_V1 },
		                                              { "ssd-redwood-1-experimental", SSD_REDWOOD_V1 },
		                                              { "ssd-rocksdb-v1", SSD_ROCKSDB_V1 },
		                                              { "ssd-sharded-rocksdb", SSD_SHARDED_ROCKSDB },
		                                              { "memory", MEMORY },
<<<<<<< HEAD
		                                              { "memory-radixtree", MEMORY_RADIXTREE } };
=======
		                                              { "memory-radixtree-beta", MEMORY_RADIXTREE },
		                                              { "none", NONE } };
>>>>>>> 1273f08c
	auto it = names.find(str);
	if (it == names.end()) {
		throw unknown_storage_engine();
	}
	return it->second;
}

TEST_CASE("/PerpetualStorageWiggleLocality/Validation") {
	ASSERT(isValidPerpetualStorageWiggleLocality("aaa:bbb"));
	ASSERT(isValidPerpetualStorageWiggleLocality("aaa:bbb;ccc:ddd"));
	ASSERT(isValidPerpetualStorageWiggleLocality("0"));

	ASSERT(!isValidPerpetualStorageWiggleLocality("aaa:bbb;"));
	ASSERT(!isValidPerpetualStorageWiggleLocality("aaa:bbb;ccc"));
	ASSERT(!isValidPerpetualStorageWiggleLocality(""));

	return Void();
}

std::vector<std::pair<Optional<Value>, Optional<Value>>> ParsePerpetualStorageWiggleLocality(
    const std::string& localityKeyValues) {
	// parsing format is like "datahall:0<;locality:filter>"
	ASSERT(isValidPerpetualStorageWiggleLocality(localityKeyValues));

	std::vector<std::pair<Optional<Value>, Optional<Value>>> parsedLocalities;

	if (localityKeyValues == "0") {
		return parsedLocalities;
	}

	std::vector<std::string> splitLocalityKeyValues;
	boost::split(splitLocalityKeyValues, localityKeyValues, [](char c) { return c == ';'; });

	for (const auto& localityKeyValue : splitLocalityKeyValues) {
		ASSERT(!localityKeyValue.empty());

		// get key and value from perpetual_storage_wiggle_locality.
		int split = localityKeyValue.find(':');
		auto key = Optional<Value>(ValueRef((uint8_t*)localityKeyValue.c_str(), split));
		auto value = Optional<Value>(
		    ValueRef((uint8_t*)localityKeyValue.c_str() + split + 1, localityKeyValue.size() - split - 1));
		parsedLocalities.push_back(std::make_pair(key, value));
	}

	return parsedLocalities;
}

bool localityMatchInList(const std::vector<std::pair<Optional<Value>, Optional<Value>>>& localityKeyValues,
                         const LocalityData& locality) {
	for (const auto& [localityKey, localityValue] : localityKeyValues) {
		if (locality.get(localityKey.get()) == localityValue) {
			return true;
		}
	}
	return false;
}

TEST_CASE("/PerpetualStorageWiggleLocality/ParsePerpetualStorageWiggleLocality") {
	{
		auto localityKeyValues = ParsePerpetualStorageWiggleLocality("aaa:bbb");
		ASSERT(localityKeyValues.size() == 1);
		ASSERT(localityKeyValues[0].first.get() == "aaa");
		ASSERT(localityKeyValues[0].second.get() == "bbb");

		{
			LocalityData locality;
			locality.set("aaa"_sr, "bbb"_sr);
			ASSERT(localityMatchInList(localityKeyValues, locality));
		}

		{
			LocalityData locality;
			locality.set("aaa"_sr, "ccc"_sr);
			ASSERT(!localityMatchInList(localityKeyValues, locality));
		}
	}

	{
		auto localityKeyValues = ParsePerpetualStorageWiggleLocality("aaa:bbb;ccc:ddd");
		ASSERT(localityKeyValues.size() == 2);
		ASSERT(localityKeyValues[0].first.get() == "aaa");
		ASSERT(localityKeyValues[0].second.get() == "bbb");
		ASSERT(localityKeyValues[1].first.get() == "ccc");
		ASSERT(localityKeyValues[1].second.get() == "ddd");

		{
			LocalityData locality;
			locality.set("aaa"_sr, "bbb"_sr);
			ASSERT(localityMatchInList(localityKeyValues, locality));
		}

		{
			LocalityData locality;
			locality.set("ccc"_sr, "ddd"_sr);
			ASSERT(localityMatchInList(localityKeyValues, locality));
		}

		{
			LocalityData locality;
			locality.set("aaa"_sr, "ddd"_sr);
			ASSERT(!localityMatchInList(localityKeyValues, locality));
		}
	}

	{
		auto localityKeyValues = ParsePerpetualStorageWiggleLocality("aaa:111;bbb:222;ccc:3dd");
		ASSERT(localityKeyValues.size() == 3);
		ASSERT(localityKeyValues[0].first.get() == "aaa");
		ASSERT(localityKeyValues[0].second.get() == "111");
		ASSERT(localityKeyValues[1].first.get() == "bbb");
		ASSERT(localityKeyValues[1].second.get() == "222");
		ASSERT(localityKeyValues[2].first.get() == "ccc");
		ASSERT(localityKeyValues[2].second.get() == "3dd");

		{
			LocalityData locality;
			locality.set("aaa"_sr, "111"_sr);
			ASSERT(localityMatchInList(localityKeyValues, locality));
		}

		{
			LocalityData locality;
			locality.set("bbb"_sr, "222"_sr);
			ASSERT(localityMatchInList(localityKeyValues, locality));
		}

		{
			LocalityData locality;
			locality.set("ccc"_sr, "222"_sr);
			ASSERT(!localityMatchInList(localityKeyValues, locality));
		}
	}

	{
		auto localityKeyValues = ParsePerpetualStorageWiggleLocality("0");
		ASSERT(localityKeyValues.empty());

		{
			LocalityData locality;
			locality.set("aaa"_sr, "111"_sr);
			ASSERT(!localityMatchInList(localityKeyValues, locality));
		}
	}
	return Void();
}<|MERGE_RESOLUTION|>--- conflicted
+++ resolved
@@ -227,13 +227,9 @@
 	case MEMORY:
 		return "memory";
 	case MEMORY_RADIXTREE:
-<<<<<<< HEAD
 		return "memory-radixtree";
-=======
-		return "memory-radixtree-beta";
 	case NONE:
 		return "none";
->>>>>>> 1273f08c
 	default:
 		return "unknown";
 	}
@@ -249,12 +245,8 @@
 		                                              { "ssd-rocksdb-v1", SSD_ROCKSDB_V1 },
 		                                              { "ssd-sharded-rocksdb", SSD_SHARDED_ROCKSDB },
 		                                              { "memory", MEMORY },
-<<<<<<< HEAD
 		                                              { "memory-radixtree", MEMORY_RADIXTREE } };
-=======
-		                                              { "memory-radixtree-beta", MEMORY_RADIXTREE },
 		                                              { "none", NONE } };
->>>>>>> 1273f08c
 	auto it = names.find(str);
 	if (it == names.end()) {
 		throw unknown_storage_engine();
