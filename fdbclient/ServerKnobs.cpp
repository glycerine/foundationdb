/*
 * ServerKnobs.cpp
 *
 * This source file is part of the FoundationDB open source project
 *
 * Copyright 2013-2018 Apple Inc. and the FoundationDB project authors
 *
 * Licensed under the Apache License, Version 2.0 (the "License");
 * you may not use this file except in compliance with the License.
 * You may obtain a copy of the License at
 *
 *     http://www.apache.org/licenses/LICENSE-2.0
 *
 * Unless required by applicable law or agreed to in writing, software
 * distributed under the License is distributed on an "AS IS" BASIS,
 * WITHOUT WARRANTIES OR CONDITIONS OF ANY KIND, either express or implied.
 * See the License for the specific language governing permissions and
 * limitations under the License.
 */

#include "fdbclient/ServerKnobs.h"
#include "flow/IRandom.h"

#define init(...) KNOB_FN(__VA_ARGS__, INIT_ATOMIC_KNOB, INIT_KNOB)(__VA_ARGS__)

ServerKnobs::ServerKnobs(Randomize randomize, ClientKnobs* clientKnobs, IsSimulated isSimulated) {
	initialize(randomize, clientKnobs, isSimulated);
}

void ServerKnobs::initialize(Randomize randomize, ClientKnobs* clientKnobs, IsSimulated isSimulated) {
	// clang-format off
	// Versions
	init( VERSIONS_PER_SECOND,                                   1e6 );
	init( MAX_VERSIONS_IN_FLIGHT,                100 * VERSIONS_PER_SECOND );
	init( MAX_VERSIONS_IN_FLIGHT_FORCED,         6e5 * VERSIONS_PER_SECOND ); //one week of versions
	init( MAX_READ_TRANSACTION_LIFE_VERSIONS,      5 * VERSIONS_PER_SECOND ); if (randomize && BUGGIFY) MAX_READ_TRANSACTION_LIFE_VERSIONS = VERSIONS_PER_SECOND; else if (randomize && BUGGIFY) MAX_READ_TRANSACTION_LIFE_VERSIONS = std::max<int>(1, 0.1 * VERSIONS_PER_SECOND); else if( randomize && BUGGIFY ) MAX_READ_TRANSACTION_LIFE_VERSIONS = 10 * VERSIONS_PER_SECOND;
	init( MAX_WRITE_TRANSACTION_LIFE_VERSIONS,     5 * VERSIONS_PER_SECOND ); if (randomize && BUGGIFY) MAX_WRITE_TRANSACTION_LIFE_VERSIONS=std::max<int>(1, 1 * VERSIONS_PER_SECOND);
	init( MAX_COMMIT_BATCH_INTERVAL,                             2.0 ); if( randomize && BUGGIFY ) MAX_COMMIT_BATCH_INTERVAL = 0.5; // Each commit proxy generates a CommitTransactionBatchRequest at least this often, so that versions always advance smoothly
	MAX_COMMIT_BATCH_INTERVAL = std::min(MAX_COMMIT_BATCH_INTERVAL, MAX_READ_TRANSACTION_LIFE_VERSIONS/double(2*VERSIONS_PER_SECOND)); // Ensure that the proxy commits 2 times every MAX_READ_TRANSACTION_LIFE_VERSIONS, otherwise the master will not give out versions fast enough
	init( ENABLE_VERSION_VECTOR,                                true );
	init( ENABLE_VERSION_VECTOR_TLOG_UNICAST,                   true );

	// TLogs
	init( TLOG_TIMEOUT,                                          0.4 ); //cannot buggify because of availability
	init( TLOG_SLOW_REJOIN_WARN_TIMEOUT_SECS,                     60 ); if( randomize && BUGGIFY ) TLOG_SLOW_REJOIN_WARN_TIMEOUT_SECS = deterministicRandom()->randomInt(5,10);
	init( RECOVERY_TLOG_SMART_QUORUM_DELAY,                     0.25 ); if( randomize && BUGGIFY ) RECOVERY_TLOG_SMART_QUORUM_DELAY = 0.0; // smaller might be better for bug amplification
	init( TLOG_STORAGE_MIN_UPDATE_INTERVAL,                      0.5 );
	init( BUGGIFY_TLOG_STORAGE_MIN_UPDATE_INTERVAL,               30 );
	init( DESIRED_TOTAL_BYTES,                                150000 ); if( randomize && BUGGIFY ) DESIRED_TOTAL_BYTES = 10000;
	init( DESIRED_UPDATE_BYTES,                2*DESIRED_TOTAL_BYTES );
	init( UPDATE_DELAY,                                        0.001 );
	init( MAXIMUM_PEEK_BYTES,                                   10e6 );
	init( APPLY_MUTATION_BYTES,                                  1e6 );
	init( RECOVERY_DATA_BYTE_LIMIT,                           100000 );
	init( BUGGIFY_RECOVERY_DATA_LIMIT,                          1000 );
	init( LONG_TLOG_COMMIT_TIME,                                0.25 ); //cannot buggify because of recovery time
	init( LARGE_TLOG_COMMIT_BYTES,                             4<<20 );
	init( BUGGIFY_RECOVER_MEMORY_LIMIT,                          1e6 );
	init( BUGGIFY_WORKER_REMOVED_MAX_LAG,                         30 );
	init( UPDATE_STORAGE_BYTE_LIMIT,                             1e6 );
	init( TLOG_PEEK_DELAY,                                    0.0005 );
	init( LEGACY_TLOG_UPGRADE_ENTRIES_PER_VERSION,               100 );
	init( VERSION_MESSAGES_OVERHEAD_FACTOR_1024THS,             1072 ); // Based on a naive interpretation of the gcc version of std::deque, we would expect this to be 16 bytes overhead per 512 bytes data. In practice, it seems to be 24 bytes overhead per 512.
	init( VERSION_MESSAGES_ENTRY_BYTES_WITH_OVERHEAD, std::ceil(16.0 * VERSION_MESSAGES_OVERHEAD_FACTOR_1024THS / 1024) );
	init( LOG_SYSTEM_PUSHED_DATA_BLOCK_SIZE,                     1e5 );
	init( MAX_MESSAGE_SIZE,            std::max<int>(LOG_SYSTEM_PUSHED_DATA_BLOCK_SIZE, 1e5 + 2e4 + 1) + 8 ); // VALUE_SIZE_LIMIT + SYSTEM_KEY_SIZE_LIMIT + 9 bytes (4 bytes for length, 4 bytes for sequence number, and 1 byte for mutation type)
	init( TLOG_MESSAGE_BLOCK_BYTES,                             10e6 );
	init( TLOG_MESSAGE_BLOCK_OVERHEAD_FACTOR,      double(TLOG_MESSAGE_BLOCK_BYTES) / (TLOG_MESSAGE_BLOCK_BYTES - MAX_MESSAGE_SIZE) ); //1.0121466709838096006362758832473
	init( PEEK_TRACKER_EXPIRATION_TIME,                          600 ); if( randomize && BUGGIFY ) PEEK_TRACKER_EXPIRATION_TIME = deterministicRandom()->coinflip() ? 0.1 : 120;
	init( PEEK_USING_STREAMING,                                 true ); if( randomize && BUGGIFY ) PEEK_USING_STREAMING = false;
	init( PARALLEL_GET_MORE_REQUESTS,                             32 ); if( randomize && BUGGIFY ) PARALLEL_GET_MORE_REQUESTS = 2;
	init( MULTI_CURSOR_PRE_FETCH_LIMIT,                           10 );
	init( MAX_QUEUE_COMMIT_BYTES,                               15e6 ); if( randomize && BUGGIFY ) MAX_QUEUE_COMMIT_BYTES = 5000;
	init( DESIRED_OUTSTANDING_MESSAGES,                         5000 ); if( randomize && BUGGIFY ) DESIRED_OUTSTANDING_MESSAGES = deterministicRandom()->randomInt(0,100);
	init( DESIRED_GET_MORE_DELAY,                              0.005 );
	init( CONCURRENT_LOG_ROUTER_READS,                             5 ); if( randomize && BUGGIFY ) CONCURRENT_LOG_ROUTER_READS = 1;
	init( LOG_ROUTER_PEEK_FROM_SATELLITES_PREFERRED,               1 ); if( randomize && BUGGIFY ) LOG_ROUTER_PEEK_FROM_SATELLITES_PREFERRED = 0;
	init( DISK_QUEUE_ADAPTER_MIN_SWITCH_TIME,                    1.0 );
	init( DISK_QUEUE_ADAPTER_MAX_SWITCH_TIME,                    5.0 );
	init( TLOG_SPILL_REFERENCE_MAX_PEEK_MEMORY_BYTES,            2e9 ); if ( randomize && BUGGIFY ) TLOG_SPILL_REFERENCE_MAX_PEEK_MEMORY_BYTES = 2e6;
	init( TLOG_SPILL_REFERENCE_MAX_BATCHES_PER_PEEK,           100 ); if ( randomize && BUGGIFY ) TLOG_SPILL_REFERENCE_MAX_BATCHES_PER_PEEK = 1;
	init( TLOG_SPILL_REFERENCE_MAX_BYTES_PER_BATCH,           16<<10 ); if ( randomize && BUGGIFY ) TLOG_SPILL_REFERENCE_MAX_BYTES_PER_BATCH = 500;
	init( DISK_QUEUE_FILE_EXTENSION_BYTES,                    10<<20 ); // BUGGIFYd per file within the DiskQueue
	init( DISK_QUEUE_FILE_SHRINK_BYTES,                      100<<20 ); // BUGGIFYd per file within the DiskQueue
	init( DISK_QUEUE_MAX_TRUNCATE_BYTES,                     2LL<<30 ); if ( randomize && BUGGIFY ) DISK_QUEUE_MAX_TRUNCATE_BYTES = 0;
	init( TLOG_DEGRADED_DURATION,                                5.0 );
	init( MAX_CACHE_VERSIONS,                                   10e6 );
	init( TLOG_IGNORE_POP_AUTO_ENABLE_DELAY,                   300.0 );
	init( TXS_POPPED_MAX_DELAY,                                  1.0 ); if ( randomize && BUGGIFY ) TXS_POPPED_MAX_DELAY = deterministicRandom()->random01();
	init( TLOG_MAX_CREATE_DURATION,                             10.0 );
	init( PEEK_LOGGING_AMOUNT,                                     5 );
	init( PEEK_LOGGING_DELAY,                                    5.0 );
	init( PEEK_RESET_INTERVAL,                                 300.0 ); if ( randomize && BUGGIFY ) PEEK_RESET_INTERVAL = 20.0;
	init( PEEK_MAX_LATENCY,                                      0.5 ); if ( randomize && BUGGIFY ) PEEK_MAX_LATENCY = 0.0;
	init( PEEK_COUNT_SMALL_MESSAGES,                           false ); if ( randomize && BUGGIFY ) PEEK_COUNT_SMALL_MESSAGES = true;
	init( PEEK_STATS_INTERVAL,                                  10.0 );
	init( PEEK_STATS_SLOW_AMOUNT,                                  2 );
	init( PEEK_STATS_SLOW_RATIO,                                 0.5 );
	// Buggified value must be larger than the amount of simulated time taken by snapshots, to prevent repeatedly failing
	// snapshots due to closed commit proxy connections
	init( PUSH_RESET_INTERVAL,                                 300.0 ); if ( randomize && BUGGIFY ) PUSH_RESET_INTERVAL = 40.0;
	init( PUSH_MAX_LATENCY,                                      0.5 ); if ( randomize && BUGGIFY ) PUSH_MAX_LATENCY = 0.0;
	init( PUSH_STATS_INTERVAL,                                  10.0 );
	init( PUSH_STATS_SLOW_AMOUNT,                                  2 );
	init( PUSH_STATS_SLOW_RATIO,                                 0.5 );
	init( TLOG_POP_BATCH_SIZE,                                  1000 ); if ( randomize && BUGGIFY ) TLOG_POP_BATCH_SIZE = 10;
	init( TLOG_POPPED_VER_LAG_THRESHOLD_FOR_TLOGPOP_TRACE,     250e6 );
	init( ENABLE_DETAILED_TLOG_POP_TRACE,                       true );
	init( BLOCKING_PEEK_TIMEOUT,                                 1.0 );

	// disk snapshot max timeout, to be put in TLog, storage and coordinator nodes
	init( MAX_FORKED_PROCESS_OUTPUT,                            1024 );
	init( SNAP_CREATE_MAX_TIMEOUT,                             300.0 );

	// Data distribution queue
	init( HEALTH_POLL_TIME,                                      1.0 );
	init( BEST_TEAM_STUCK_DELAY,                                 1.0 );
	init( BG_REBALANCE_POLLING_INTERVAL,                        10.0 );
	init( BG_REBALANCE_SWITCH_CHECK_INTERVAL,                    5.0 ); if (randomize && BUGGIFY) BG_REBALANCE_SWITCH_CHECK_INTERVAL = 1.0;
	init( DD_QUEUE_LOGGING_INTERVAL,                             5.0 );
	init( RELOCATION_PARALLELISM_PER_SOURCE_SERVER,                2 ); if( randomize && BUGGIFY ) RELOCATION_PARALLELISM_PER_SOURCE_SERVER = 1;
	init( DD_QUEUE_MAX_KEY_SERVERS,                              100 ); if( randomize && BUGGIFY ) DD_QUEUE_MAX_KEY_SERVERS = 1;
	init( DD_REBALANCE_PARALLELISM,                               50 );
	init( DD_REBALANCE_RESET_AMOUNT,                              30 );
	init( BG_DD_MAX_WAIT,                                      120.0 );
	init( BG_DD_MIN_WAIT,                                        0.1 );
	init( BG_DD_INCREASE_RATE,                                  1.10 );
	init( BG_DD_DECREASE_RATE,                                  1.02 );
	init( BG_DD_SATURATION_DELAY,                                1.0 );
	init( INFLIGHT_PENALTY_HEALTHY,                              1.0 );
	init( INFLIGHT_PENALTY_UNHEALTHY,                          500.0 );
	init( INFLIGHT_PENALTY_ONE_LEFT,                          1000.0 );
	init( USE_OLD_NEEDED_SERVERS,                              false );

	init( PRIORITY_RECOVER_MOVE,                                 110 );
	init( PRIORITY_REBALANCE_UNDERUTILIZED_TEAM,                 120 );
	init( PRIORITY_REBALANCE_OVERUTILIZED_TEAM,                  121 );
	init( PRIORITY_PERPETUAL_STORAGE_WIGGLE,                     139 );
	init( PRIORITY_TEAM_HEALTHY,                                 140 );
	init( PRIORITY_TEAM_CONTAINS_UNDESIRED_SERVER,               150 );
	init( PRIORITY_TEAM_REDUNDANT,                               200 );
	init( PRIORITY_MERGE_SHARD,                                  340 );
	init( PRIORITY_POPULATE_REGION,                              600 );
	init( PRIORITY_TEAM_UNHEALTHY,                               700 );
	init( PRIORITY_TEAM_2_LEFT,                                  709 );
	init( PRIORITY_TEAM_1_LEFT,                                  800 );
	init( PRIORITY_TEAM_FAILED,                                  805 );
	init( PRIORITY_TEAM_0_LEFT,                                  809 );
	init( PRIORITY_SPLIT_SHARD,                                  950 ); if( randomize && BUGGIFY ) PRIORITY_SPLIT_SHARD = 350;

	// Data distribution
	init( RETRY_RELOCATESHARD_DELAY,                             0.1 );
	init( DATA_DISTRIBUTION_FAILURE_REACTION_TIME,              60.0 ); if( randomize && BUGGIFY ) DATA_DISTRIBUTION_FAILURE_REACTION_TIME = 1.0;
	bool buggifySmallShards = randomize && BUGGIFY;
	init( MIN_SHARD_BYTES,                                    200000 ); if( buggifySmallShards ) MIN_SHARD_BYTES = 40000; //FIXME: data distribution tracker (specifically StorageMetrics) relies on this number being larger than the maximum size of a key value pair
	init( SHARD_BYTES_RATIO,                                       4 );
	init( SHARD_BYTES_PER_SQRT_BYTES,                             45 ); if( buggifySmallShards ) SHARD_BYTES_PER_SQRT_BYTES = 0;//Approximately 10000 bytes per shard
	init( MAX_SHARD_BYTES,                                 500000000 );
	init( KEY_SERVER_SHARD_BYTES,                          500000000 );
	init( SHARD_MAX_READ_DENSITY_RATIO,                           8.0); if (randomize && BUGGIFY) SHARD_MAX_READ_DENSITY_RATIO = 2.0;
	/*
		The bytesRead/byteSize radio. Will be declared as read hot when larger than this. 8.0 was chosen to avoid reporting table scan as read hot.
	*/
	init ( SHARD_READ_HOT_BANDWITH_MIN_PER_KSECONDS,      1666667 * 1000);
	/*
		The read bandwidth of a given shard needs to be larger than this value in order to be evaluated if it's read hot. The roughly 1.67MB per second is calculated as following:
			- Heuristic data suggests that each storage process can do max 500K read operations per second
			- Each read has a minimum cost of EMPTY_READ_PENALTY, which is 20 bytes
			- Thus that gives a minimum 10MB per second
			- But to be conservative, set that number to be 1/6 of 10MB, which is roughly 1,666,667 bytes per second
		Shard with a read bandwidth smaller than this value will never be too busy to handle the reads.
	*/
	init( SHARD_MAX_BYTES_READ_PER_KSEC_JITTER,     0.1 );
	bool buggifySmallBandwidthSplit = randomize && BUGGIFY;
	init( SHARD_MAX_BYTES_PER_KSEC,                 1LL*1000000*1000 ); if( buggifySmallBandwidthSplit ) SHARD_MAX_BYTES_PER_KSEC = 10LL*1000*1000;
	/* 1*1MB/sec * 1000sec/ksec
		Shards with more than this bandwidth will be split immediately.
		For a large shard (100MB), it will be split into multiple shards with sizes < SHARD_SPLIT_BYTES_PER_KSEC;
		all but one split shard will be moved; so splitting may cost ~100MB of work or about 10MB/sec over a 10 sec sampling window.
		If the sampling window is too much longer, the MVCC window will fill up while we wait.
		If SHARD_MAX_BYTES_PER_KSEC is too much lower, we could do a lot of data movement work in response to a small impulse of bandwidth.
		If SHARD_MAX_BYTES_PER_KSEC is too high relative to the I/O bandwidth of a given server, a workload can remain concentrated on a single
		team indefinitely, limiting performance.
		*/

	init( SHARD_MIN_BYTES_PER_KSEC,                100 * 1000 * 1000 ); if( buggifySmallBandwidthSplit ) SHARD_MIN_BYTES_PER_KSEC = 200*1*1000;
	/* 100*1KB/sec * 1000sec/ksec
		Shards with more than this bandwidth will not be merged.
		Obviously this needs to be significantly less than SHARD_MAX_BYTES_PER_KSEC, else we will repeatedly merge and split.
		It should probably be significantly less than SHARD_SPLIT_BYTES_PER_KSEC, else we will merge right after splitting.

		The number of extra shards in the database because of bandwidth splitting can't be more than about W/SHARD_MIN_BYTES_PER_KSEC, where
		W is the maximum bandwidth of the entire database in bytes/ksec.  For 250MB/sec write bandwidth, (250MB/sec)/(200KB/sec) = 1250 extra
		shards.

		The bandwidth sample maintained by the storage server needs to be accurate enough to reliably measure this minimum bandwidth.  See
		BANDWIDTH_UNITS_PER_SAMPLE.  If this number is too low, the storage server needs to spend more memory and time on sampling.
		*/

	init( SHARD_SPLIT_BYTES_PER_KSEC,              250 * 1000 * 1000 ); if( buggifySmallBandwidthSplit ) SHARD_SPLIT_BYTES_PER_KSEC = 50 * 1000 * 1000;
	/* 250*1KB/sec * 1000sec/ksec
		When splitting a shard, it is split into pieces with less than this bandwidth.
		Obviously this should be less than half of SHARD_MAX_BYTES_PER_KSEC.

		Smaller values mean that high bandwidth shards are split into more pieces, more quickly utilizing large numbers of servers to handle the
		bandwidth.

		Too many pieces (too small a value) may stress data movement mechanisms (see e.g. RELOCATION_PARALLELISM_PER_SOURCE_SERVER).

		If this value is too small relative to SHARD_MIN_BYTES_PER_KSEC immediate merging work will be generated.
		*/

	init( STORAGE_METRIC_TIMEOUT,         isSimulated ? 60.0 : 600.0 ); if( randomize && BUGGIFY ) STORAGE_METRIC_TIMEOUT = deterministicRandom()->coinflip() ? 10.0 : 30.0;
	init( METRIC_DELAY,                                          0.1 ); if( randomize && BUGGIFY ) METRIC_DELAY = 1.0;
	init( ALL_DATA_REMOVED_DELAY,                                1.0 );
	init( INITIAL_FAILURE_REACTION_DELAY,                       30.0 ); if( randomize && BUGGIFY ) INITIAL_FAILURE_REACTION_DELAY = 0.0;
	init( CHECK_TEAM_DELAY,                                     30.0 );
	init( PERPETUAL_WIGGLE_DELAY,                               50.0 );
	init( PERPETUAL_WIGGLE_DISABLE_REMOVER,                     true );
	init( LOG_ON_COMPLETION_DELAY,         DD_QUEUE_LOGGING_INTERVAL );
	init( BEST_TEAM_MAX_TEAM_TRIES,                               10 );
	init( BEST_TEAM_OPTION_COUNT,                                  4 );
	init( BEST_OF_AMT,                                             4 );
	init( SERVER_LIST_DELAY,                                     1.0 );
	init( RECRUITMENT_IDLE_DELAY,                                1.0 );
	init( STORAGE_RECRUITMENT_DELAY,                            10.0 );
	init( BLOB_WORKER_RECRUITMENT_DELAY,                        10.0 );
	init( TSS_HACK_IDENTITY_MAPPING,                           false ); // THIS SHOULD NEVER BE SET IN PROD. Only for performance testing
	init( TSS_RECRUITMENT_TIMEOUT,       3*STORAGE_RECRUITMENT_DELAY ); if (randomize && BUGGIFY ) TSS_RECRUITMENT_TIMEOUT = 1.0; // Super low timeout should cause tss recruitments to fail
	init( TSS_DD_CHECK_INTERVAL,                                60.0 ); if (randomize && BUGGIFY ) TSS_DD_CHECK_INTERVAL = 1.0;    // May kill all TSS quickly
	init( DATA_DISTRIBUTION_LOGGING_INTERVAL,                    5.0 );
	init( DD_ENABLED_CHECK_DELAY,                                1.0 );
	init( DD_STALL_CHECK_DELAY,                                  0.4 ); //Must be larger than 2*MAX_BUGGIFIED_DELAY
	init( DD_LOW_BANDWIDTH_DELAY,         isSimulated ? 15.0 : 240.0 ); if( randomize && BUGGIFY ) DD_LOW_BANDWIDTH_DELAY = 0; //Because of delayJitter, this should be less than 0.9 * DD_MERGE_COALESCE_DELAY
	init( DD_MERGE_COALESCE_DELAY,       isSimulated ?  30.0 : 300.0 ); if( randomize && BUGGIFY ) DD_MERGE_COALESCE_DELAY = 0.001;
	init( STORAGE_METRICS_POLLING_DELAY,                         2.0 ); if( randomize && BUGGIFY ) STORAGE_METRICS_POLLING_DELAY = 15.0;
	init( STORAGE_METRICS_RANDOM_DELAY,                          0.2 );
	init( AVAILABLE_SPACE_RATIO_CUTOFF,                         0.05 );
	init( DESIRED_TEAMS_PER_SERVER,                                5 ); if( randomize && BUGGIFY ) DESIRED_TEAMS_PER_SERVER = deterministicRandom()->randomInt(1, 10);
	init( MAX_TEAMS_PER_SERVER,           5*DESIRED_TEAMS_PER_SERVER );
	init( DD_SHARD_SIZE_GRANULARITY,                         5000000 );
	init( DD_SHARD_SIZE_GRANULARITY_SIM,                      500000 ); if( randomize && BUGGIFY ) DD_SHARD_SIZE_GRANULARITY_SIM = 0;
	init( DD_MOVE_KEYS_PARALLELISM,                               15 ); if( randomize && BUGGIFY ) DD_MOVE_KEYS_PARALLELISM = 1;
	init( DD_FETCH_SOURCE_PARALLELISM,                          1000 ); if( randomize && BUGGIFY ) DD_FETCH_SOURCE_PARALLELISM = 1;
	init( DD_MERGE_LIMIT,                                       2000 ); if( randomize && BUGGIFY ) DD_MERGE_LIMIT = 2;
	init( DD_SHARD_METRICS_TIMEOUT,                             60.0 ); if( randomize && BUGGIFY ) DD_SHARD_METRICS_TIMEOUT = 0.1;
	init( DD_LOCATION_CACHE_SIZE,                            2000000 ); if( randomize && BUGGIFY ) DD_LOCATION_CACHE_SIZE = 3;
	init( MOVEKEYS_LOCK_POLLING_DELAY,                           5.0 );
	init( DEBOUNCE_RECRUITING_DELAY,                             5.0 );
	init( DD_FAILURE_TIME,                                       1.0 ); if( randomize && BUGGIFY ) DD_FAILURE_TIME = 10.0;
	init( DD_ZERO_HEALTHY_TEAM_DELAY,                            1.0 );
	init( REBALANCE_MAX_RETRIES,                                 100 );
	init( DD_OVERLAP_PENALTY,                                  10000 );
	init( DD_EXCLUDE_MIN_REPLICAS,                                 1 );
	init( DD_VALIDATE_LOCALITY,                                 true ); if( randomize && BUGGIFY ) DD_VALIDATE_LOCALITY = false;
	init( DD_CHECK_INVALID_LOCALITY_DELAY,                       60  ); if( randomize && BUGGIFY ) DD_CHECK_INVALID_LOCALITY_DELAY = 1 + deterministicRandom()->random01() * 600;
	init( DD_ENABLE_VERBOSE_TRACING,                           false ); if( randomize && BUGGIFY ) DD_ENABLE_VERBOSE_TRACING = true;
	init( DD_SS_FAILURE_VERSIONLAG,                        250000000 );
	init( DD_SS_ALLOWED_VERSIONLAG,                        200000000 ); if( randomize && BUGGIFY ) { DD_SS_FAILURE_VERSIONLAG = deterministicRandom()->randomInt(15000000, 500000000); DD_SS_ALLOWED_VERSIONLAG = 0.75 * DD_SS_FAILURE_VERSIONLAG; }
	init( DD_SS_STUCK_TIME_LIMIT,                              300.0 ); if( randomize && BUGGIFY ) { DD_SS_STUCK_TIME_LIMIT = 200.0 + deterministicRandom()->random01() * 100.0; }
	init( DD_TEAMS_INFO_PRINT_INTERVAL,                           60 ); if( randomize && BUGGIFY ) DD_TEAMS_INFO_PRINT_INTERVAL = 10;
	init( DD_TEAMS_INFO_PRINT_YIELD_COUNT,                       100 ); if( randomize && BUGGIFY ) DD_TEAMS_INFO_PRINT_YIELD_COUNT = deterministicRandom()->random01() * 1000 + 1;
	init( DD_TEAM_ZERO_SERVER_LEFT_LOG_DELAY,                    120 ); if( randomize && BUGGIFY ) DD_TEAM_ZERO_SERVER_LEFT_LOG_DELAY = 5;
	init( DD_STORAGE_WIGGLE_PAUSE_THRESHOLD,                      10 ); if( randomize && BUGGIFY ) DD_STORAGE_WIGGLE_PAUSE_THRESHOLD = 1000;
	init( DD_STORAGE_WIGGLE_STUCK_THRESHOLD,                      20 );

	// TeamRemover
	init( TR_FLAG_DISABLE_MACHINE_TEAM_REMOVER,                false ); if( randomize && BUGGIFY ) TR_FLAG_DISABLE_MACHINE_TEAM_REMOVER = deterministicRandom()->random01() < 0.1 ? true : false; // false by default. disable the consistency check when it's true
	init( TR_REMOVE_MACHINE_TEAM_DELAY,                         60.0 ); if( randomize && BUGGIFY ) TR_REMOVE_MACHINE_TEAM_DELAY =  deterministicRandom()->random01() * 60.0;
	init( TR_FLAG_REMOVE_MT_WITH_MOST_TEAMS,                    true ); if( randomize && BUGGIFY ) TR_FLAG_REMOVE_MT_WITH_MOST_TEAMS = deterministicRandom()->random01() < 0.1 ? true : false;
	init( TR_FLAG_DISABLE_SERVER_TEAM_REMOVER,                 false ); if( randomize && BUGGIFY ) TR_FLAG_DISABLE_SERVER_TEAM_REMOVER = deterministicRandom()->random01() < 0.1 ? true : false; // false by default. disable the consistency check when it's true
	init( TR_REMOVE_SERVER_TEAM_DELAY,                          60.0 ); if( randomize && BUGGIFY ) TR_REMOVE_SERVER_TEAM_DELAY =  deterministicRandom()->random01() * 60.0;
	init( TR_REMOVE_SERVER_TEAM_EXTRA_DELAY,                     5.0 ); if( randomize && BUGGIFY ) TR_REMOVE_SERVER_TEAM_EXTRA_DELAY =  deterministicRandom()->random01() * 10.0;

	init( DD_REMOVE_STORE_ENGINE_DELAY,                         60.0 ); if( randomize && BUGGIFY ) DD_REMOVE_STORE_ENGINE_DELAY =  deterministicRandom()->random01() * 60.0;

	// KeyValueStore SQLITE
	init( CLEAR_BUFFER_SIZE,                                   20000 );
	init( READ_VALUE_TIME_ESTIMATE,                           .00005 );
	init( READ_RANGE_TIME_ESTIMATE,                           .00005 );
	init( SET_TIME_ESTIMATE,                                  .00005 );
	init( CLEAR_TIME_ESTIMATE,                                .00005 );
	init( COMMIT_TIME_ESTIMATE,                                 .005 );
	init( CHECK_FREE_PAGE_AMOUNT,                                100 ); if( randomize && BUGGIFY ) CHECK_FREE_PAGE_AMOUNT = 5;
	init( DISK_METRIC_LOGGING_INTERVAL,                          5.0 );
	init( SOFT_HEAP_LIMIT,                                     300e6 );

	init( SQLITE_PAGE_SCAN_ERROR_LIMIT,                        10000 );
	init( SQLITE_BTREE_PAGE_USABLE,                          4096 - 8);  // pageSize - reserveSize for page checksum
	init( SQLITE_CHUNK_SIZE_PAGES,                             25600 );  // 100MB
	init( SQLITE_CHUNK_SIZE_PAGES_SIM,                          1024 );  // 4MB
	init( SQLITE_READER_THREADS,                                  64 );  // number of read threads
	init( SQLITE_WRITE_WINDOW_SECONDS,                            -1 );
	init( SQLITE_WRITE_WINDOW_LIMIT,                              -1 );
	if( randomize && BUGGIFY ) {
		// Choose an window between .01 and 1.01 seconds.
		SQLITE_WRITE_WINDOW_SECONDS = 0.01 + deterministicRandom()->random01();
		// Choose random operations per second
		int opsPerSecond = deterministicRandom()->randomInt(1000, 5000);
		// Set window limit to opsPerSecond scaled down to window size
		SQLITE_WRITE_WINDOW_LIMIT = opsPerSecond * SQLITE_WRITE_WINDOW_SECONDS;
	}

	// Maximum and minimum cell payload bytes allowed on primary page as calculated in SQLite.
	// These formulas are copied from SQLite, using its hardcoded constants, so if you are
	// changing this you should also be changing SQLite.
	init( SQLITE_BTREE_CELL_MAX_LOCAL,  (SQLITE_BTREE_PAGE_USABLE - 12) * 64/255 - 23 );
	init( SQLITE_BTREE_CELL_MIN_LOCAL,  (SQLITE_BTREE_PAGE_USABLE - 12) * 32/255 - 23 );

	// Maximum FDB fragment key and value bytes that can fit in a primary btree page
	init( SQLITE_FRAGMENT_PRIMARY_PAGE_USABLE,
					SQLITE_BTREE_CELL_MAX_LOCAL
					 - 1 // vdbeRecord header length size
					 - 2 // max key length size
					 - 4 // max index length size
					 - 2 // max value fragment length size
	);

	// Maximum FDB fragment value bytes in an overflow page
	init( SQLITE_FRAGMENT_OVERFLOW_PAGE_USABLE,
					SQLITE_BTREE_PAGE_USABLE
					 - 4 // next pageNumber size
	);
	init( SQLITE_FRAGMENT_MIN_SAVINGS,                          0.20 );

	// KeyValueStoreSqlite spring cleaning
	init( SPRING_CLEANING_NO_ACTION_INTERVAL,                    1.0 ); if( randomize && BUGGIFY ) SPRING_CLEANING_NO_ACTION_INTERVAL = deterministicRandom()->coinflip() ? 0.1 : deterministicRandom()->random01() * 5;
	init( SPRING_CLEANING_LAZY_DELETE_INTERVAL,                  0.1 ); if( randomize && BUGGIFY ) SPRING_CLEANING_LAZY_DELETE_INTERVAL = deterministicRandom()->coinflip() ? 1.0 : deterministicRandom()->random01() * 5;
	init( SPRING_CLEANING_VACUUM_INTERVAL,                       1.0 ); if( randomize && BUGGIFY ) SPRING_CLEANING_VACUUM_INTERVAL = deterministicRandom()->coinflip() ? 0.1 : deterministicRandom()->random01() * 5;
	init( SPRING_CLEANING_LAZY_DELETE_TIME_ESTIMATE,            .010 ); if( randomize && BUGGIFY ) SPRING_CLEANING_LAZY_DELETE_TIME_ESTIMATE = deterministicRandom()->random01() * 5;
	init( SPRING_CLEANING_VACUUM_TIME_ESTIMATE,                 .010 ); if( randomize && BUGGIFY ) SPRING_CLEANING_VACUUM_TIME_ESTIMATE = deterministicRandom()->random01() * 5;
	init( SPRING_CLEANING_VACUUMS_PER_LAZY_DELETE_PAGE,          0.0 ); if( randomize && BUGGIFY ) SPRING_CLEANING_VACUUMS_PER_LAZY_DELETE_PAGE = deterministicRandom()->coinflip() ? 1e9 : deterministicRandom()->random01() * 5;
	init( SPRING_CLEANING_MIN_LAZY_DELETE_PAGES,                   0 ); if( randomize && BUGGIFY ) SPRING_CLEANING_MIN_LAZY_DELETE_PAGES = deterministicRandom()->randomInt(1, 100);
	init( SPRING_CLEANING_MAX_LAZY_DELETE_PAGES,                 1e9 ); if( randomize && BUGGIFY ) SPRING_CLEANING_MAX_LAZY_DELETE_PAGES = deterministicRandom()->coinflip() ? 0 : deterministicRandom()->randomInt(1, 1e4);
	init( SPRING_CLEANING_LAZY_DELETE_BATCH_SIZE,                100 ); if( randomize && BUGGIFY ) SPRING_CLEANING_LAZY_DELETE_BATCH_SIZE = deterministicRandom()->randomInt(1, 1000);
	init( SPRING_CLEANING_MIN_VACUUM_PAGES,                        1 ); if( randomize && BUGGIFY ) SPRING_CLEANING_MIN_VACUUM_PAGES = deterministicRandom()->randomInt(0, 100);
	init( SPRING_CLEANING_MAX_VACUUM_PAGES,                      1e9 ); if( randomize && BUGGIFY ) SPRING_CLEANING_MAX_VACUUM_PAGES = deterministicRandom()->coinflip() ? 0 : deterministicRandom()->randomInt(1, 1e4);

	// KeyValueStoreMemory
	init( REPLACE_CONTENTS_BYTES,                                1e5 );

	// KeyValueStoreRocksDB
	init( ROCKSDB_BACKGROUND_PARALLELISM,                          0 );
	init( ROCKSDB_READ_PARALLELISM,                                4 );
	// Use a smaller memtable in simulation to avoid OOMs.
	int64_t memtableBytes = isSimulated ? 32 * 1024 : 512 * 1024 * 1024;
	init( ROCKSDB_MEMTABLE_BYTES,                      memtableBytes );
	init( ROCKSDB_UNSAFE_AUTO_FSYNC,                           false );
	init( ROCKSDB_PERIODIC_COMPACTION_SECONDS,                     0 );
	init( ROCKSDB_PREFIX_LEN,                                      0 );
	init( ROCKSDB_BLOCK_CACHE_SIZE,                                0 );
	init( ROCKSDB_METRICS_DELAY,                                60.0 );
	init( ROCKSDB_READ_VALUE_TIMEOUT,                            5.0 );
	init( ROCKSDB_READ_VALUE_PREFIX_TIMEOUT,                     5.0 );
	init( ROCKSDB_READ_RANGE_TIMEOUT,                            5.0 );

	// Leader election
	bool longLeaderElection = randomize && BUGGIFY;
	init( MAX_NOTIFICATIONS,                                  100000 );
	init( MIN_NOTIFICATIONS,                                     100 );
	init( NOTIFICATION_FULL_CLEAR_TIME,                      10000.0 );
	init( CANDIDATE_MIN_DELAY,                                  0.05 );
	init( CANDIDATE_MAX_DELAY,                                   1.0 );
	init( CANDIDATE_GROWTH_RATE,                                 1.2 );
	init( POLLING_FREQUENCY,                                     2.0 ); if( longLeaderElection ) POLLING_FREQUENCY = 8.0;
	init( HEARTBEAT_FREQUENCY,                                   0.5 ); if( longLeaderElection ) HEARTBEAT_FREQUENCY = 1.0;

	// Commit CommitProxy and GRV CommitProxy
	init( START_TRANSACTION_BATCH_INTERVAL_MIN,                 1e-6 );
	init( START_TRANSACTION_BATCH_INTERVAL_MAX,                0.010 );
	init( START_TRANSACTION_BATCH_INTERVAL_LATENCY_FRACTION,     0.5 );
	init( START_TRANSACTION_BATCH_INTERVAL_SMOOTHER_ALPHA,       0.1 );
	init( START_TRANSACTION_BATCH_QUEUE_CHECK_INTERVAL,        0.001 );
	init( START_TRANSACTION_MAX_TRANSACTIONS_TO_START,        100000 );
	init( START_TRANSACTION_MAX_REQUESTS_TO_START,             10000 );
	init( START_TRANSACTION_RATE_WINDOW,                         2.0 );
	init( START_TRANSACTION_MAX_EMPTY_QUEUE_BUDGET,             10.0 );
	init( START_TRANSACTION_MAX_QUEUE_SIZE,                      1e6 );
	init( KEY_LOCATION_MAX_QUEUE_SIZE,                           1e6 );
	init( COMMIT_PROXY_LIVENESS_TIMEOUT,                        20.0 );

	init( COMMIT_TRANSACTION_BATCH_INTERVAL_FROM_IDLE,         0.0005 ); if( randomize && BUGGIFY ) COMMIT_TRANSACTION_BATCH_INTERVAL_FROM_IDLE = 0.005;
	init( COMMIT_TRANSACTION_BATCH_INTERVAL_MIN,                0.001 ); if( randomize && BUGGIFY ) COMMIT_TRANSACTION_BATCH_INTERVAL_MIN = 0.1;
	init( COMMIT_TRANSACTION_BATCH_INTERVAL_MAX,                0.020 );
	init( COMMIT_TRANSACTION_BATCH_INTERVAL_LATENCY_FRACTION,     0.1 );
	init( COMMIT_TRANSACTION_BATCH_INTERVAL_SMOOTHER_ALPHA,       0.1 );
	init( COMMIT_TRANSACTION_BATCH_COUNT_MAX,                   32768 ); if( randomize && BUGGIFY ) COMMIT_TRANSACTION_BATCH_COUNT_MAX = 1000; // Do NOT increase this number beyond 32768, as CommitIds only budget 2 bytes for storing transaction id within each batch
	init( COMMIT_BATCHES_MEM_BYTES_HARD_LIMIT,              8LL << 30 ); if (randomize && BUGGIFY) COMMIT_BATCHES_MEM_BYTES_HARD_LIMIT = deterministicRandom()->randomInt64(100LL << 20,  8LL << 30);
	init( COMMIT_BATCHES_MEM_FRACTION_OF_TOTAL,                   0.5 );
	init( COMMIT_BATCHES_MEM_TO_TOTAL_MEM_SCALE_FACTOR,           5.0 );

	// these settings disable batch bytes scaling.  Try COMMIT_TRANSACTION_BATCH_BYTES_MAX=1e6, COMMIT_TRANSACTION_BATCH_BYTES_SCALE_BASE=50000, COMMIT_TRANSACTION_BATCH_BYTES_SCALE_POWER=0.5?
	init( COMMIT_TRANSACTION_BATCH_BYTES_MIN,                  100000 );
	init( COMMIT_TRANSACTION_BATCH_BYTES_MAX,                  100000 ); if( randomize && BUGGIFY ) { COMMIT_TRANSACTION_BATCH_BYTES_MIN = COMMIT_TRANSACTION_BATCH_BYTES_MAX = 1000000; }
	init( COMMIT_TRANSACTION_BATCH_BYTES_SCALE_BASE,           100000 );
	init( COMMIT_TRANSACTION_BATCH_BYTES_SCALE_POWER,             0.0 );

	init( RESOLVER_COALESCE_TIME,                                1.0 );
	init( BUGGIFIED_ROW_LIMIT,                  APPLY_MUTATION_BYTES ); if( randomize && BUGGIFY ) BUGGIFIED_ROW_LIMIT = deterministicRandom()->randomInt(3, 30);
	init( PROXY_SPIN_DELAY,                                     0.01 );
	init( UPDATE_REMOTE_LOG_VERSION_INTERVAL,                    2.0 );
	init( MAX_TXS_POP_VERSION_HISTORY,                           1e5 );
	init( MIN_CONFIRM_INTERVAL,                                 0.05 );

	bool shortRecoveryDuration = randomize && BUGGIFY;
	init( ENFORCED_MIN_RECOVERY_DURATION,                       0.085 ); if( shortRecoveryDuration ) ENFORCED_MIN_RECOVERY_DURATION = 0.01;
	init( REQUIRED_MIN_RECOVERY_DURATION,                       0.080 ); if( shortRecoveryDuration ) REQUIRED_MIN_RECOVERY_DURATION = 0.01;
	init( ALWAYS_CAUSAL_READ_RISKY,                             false );
	init( MAX_COMMIT_UPDATES,                                    2000 ); if( randomize && BUGGIFY ) MAX_COMMIT_UPDATES = 1;
	init( MAX_PROXY_COMPUTE,                                      2.0 );
	init( MAX_COMPUTE_PER_OPERATION,                              0.1 );
	init( PROXY_COMPUTE_BUCKETS,                                20000 );
	init( PROXY_COMPUTE_GROWTH_RATE,                             0.01 );
	init( TXN_STATE_SEND_AMOUNT,                                    4 );
	init( REPORT_TRANSACTION_COST_ESTIMATION_DELAY,               0.1 );
	init( PROXY_REJECT_BATCH_QUEUED_TOO_LONG,                    true );
<<<<<<< HEAD
	init( PROXY_USE_RESOLVER_PRIVATE_MUTATIONS,                  true ); if( !ENABLE_VERSION_VECTOR_TLOG_UNICAST && randomize && BUGGIFY ) PROXY_USE_RESOLVER_PRIVATE_MUTATIONS = deterministicRandom()->coinflip();
=======
	init( PROXY_USE_RESOLVER_PRIVATE_MUTATIONS,                  true ); if( randomize && BUGGIFY ) PROXY_USE_RESOLVER_PRIVATE_MUTATIONS = deterministicRandom()->coinflip();
>>>>>>> 885a2a93

	init( RESET_MASTER_BATCHES,                                   200 );
	init( RESET_RESOLVER_BATCHES,                                 200 );
	init( RESET_MASTER_DELAY,                                   300.0 );
	init( RESET_RESOLVER_DELAY,                                 300.0 );

	// Master Server
	// masterCommitter() in the master server will allow lower priority tasks (e.g. DataDistibution)
	//  by delay()ing for this amount of time between accepted batches of TransactionRequests.
	bool fastBalancing = randomize && BUGGIFY;
	init( COMMIT_SLEEP_TIME,								  0.0001 ); if( randomize && BUGGIFY ) COMMIT_SLEEP_TIME = 0;
	init( KEY_BYTES_PER_SAMPLE,                                  2e4 ); if( fastBalancing ) KEY_BYTES_PER_SAMPLE = 1e3;
	init( MIN_BALANCE_TIME,                                      0.2 );
	init( MIN_BALANCE_DIFFERENCE,                                1e6 ); if( fastBalancing ) MIN_BALANCE_DIFFERENCE = 1e4;
	init( SECONDS_BEFORE_NO_FAILURE_DELAY,                  8 * 3600 );
	init( MAX_TXS_SEND_MEMORY,                                   1e7 ); if( randomize && BUGGIFY ) MAX_TXS_SEND_MEMORY = 1e5;
	init( MAX_RECOVERY_VERSIONS,           200 * VERSIONS_PER_SECOND );
	init( MAX_RECOVERY_TIME,                                    20.0 ); if( randomize && BUGGIFY ) MAX_RECOVERY_TIME = 1.0;
	init( PROVISIONAL_START_DELAY,                               1.0 );
	init( PROVISIONAL_MAX_DELAY,                                60.0 );
	init( PROVISIONAL_DELAY_GROWTH,                              1.5 );
	init( SECONDS_BEFORE_RECRUIT_BACKUP_WORKER,                  4.0 ); if( randomize && BUGGIFY ) SECONDS_BEFORE_RECRUIT_BACKUP_WORKER = deterministicRandom()->random01() * 8;
	init( CC_INTERFACE_TIMEOUT,                                 10.0 ); if( randomize && BUGGIFY ) CC_INTERFACE_TIMEOUT = 0.0;

	// Resolver
	init( SAMPLE_OFFSET_PER_KEY,                                 100 );
	init( SAMPLE_EXPIRATION_TIME,                                1.0 );
	init( SAMPLE_POLL_TIME,                                      0.1 );
	init( RESOLVER_STATE_MEMORY_LIMIT,                           1e6 );
	init( LAST_LIMITED_RATIO,                                    2.0 );

	// Backup Worker
	init( BACKUP_TIMEOUT,                                        0.4 );
	init( BACKUP_NOOP_POP_DELAY,                                 5.0 );
	init( BACKUP_FILE_BLOCK_BYTES,                       1024 * 1024 );
	init( BACKUP_LOCK_BYTES,                                     3e9 ); if(randomize && BUGGIFY) BACKUP_LOCK_BYTES = deterministicRandom()->randomInt(1024, 4096) * 15 * 1024;
	init( BACKUP_UPLOAD_DELAY,                                  10.0 ); if(randomize && BUGGIFY) BACKUP_UPLOAD_DELAY = deterministicRandom()->random01() * 60;

	//Cluster Controller
	init( CLUSTER_CONTROLLER_LOGGING_DELAY,                      5.0 );
	init( MASTER_FAILURE_REACTION_TIME,                          0.4 ); if( randomize && BUGGIFY ) MASTER_FAILURE_REACTION_TIME = 10.0;
	init( MASTER_FAILURE_SLOPE_DURING_RECOVERY,                  0.1 );
	init( WORKER_COORDINATION_PING_DELAY,                         60 );
	init( SIM_SHUTDOWN_TIMEOUT,                                   10 );
	init( SHUTDOWN_TIMEOUT,                                      600 ); if( randomize && BUGGIFY ) SHUTDOWN_TIMEOUT = 60.0;
	init( MASTER_SPIN_DELAY,                                     1.0 ); if( randomize && BUGGIFY ) MASTER_SPIN_DELAY = 10.0;
	init( CC_PRUNE_CLIENTS_INTERVAL,                            60.0 );
	init( CC_CHANGE_DELAY,                                       0.1 );
	init( CC_CLASS_DELAY,                                       0.01 );
	init( WAIT_FOR_GOOD_RECRUITMENT_DELAY,                       1.0 );
	init( WAIT_FOR_GOOD_REMOTE_RECRUITMENT_DELAY,                5.0 );
	init( ATTEMPT_RECRUITMENT_DELAY,                           0.035 );
	init( WAIT_FOR_DISTRIBUTOR_JOIN_DELAY,                       1.0 );
	init( WAIT_FOR_RATEKEEPER_JOIN_DELAY,                        1.0 );
	init( WAIT_FOR_BLOB_MANAGER_JOIN_DELAY,                      1.0 );
	init( WORKER_FAILURE_TIME,                                   1.0 ); if( randomize && BUGGIFY ) WORKER_FAILURE_TIME = 10.0;
	init( CHECK_OUTSTANDING_INTERVAL,                            0.5 ); if( randomize && BUGGIFY ) CHECK_OUTSTANDING_INTERVAL = 0.001;
	init( VERSION_LAG_METRIC_INTERVAL,                           0.5 ); if( randomize && BUGGIFY ) VERSION_LAG_METRIC_INTERVAL = 10.0;
	init( MAX_VERSION_DIFFERENCE,           20 * VERSIONS_PER_SECOND );
	init( INITIAL_UPDATE_CROSS_DC_INFO_DELAY,                    300 );
	init( CHECK_REMOTE_HEALTH_INTERVAL,                           60 );
	init( FORCE_RECOVERY_CHECK_DELAY,                            5.0 );
	init( RATEKEEPER_FAILURE_TIME,                               1.0 );
	init( BLOB_MANAGER_FAILURE_TIME,                             1.0 );
	init( REPLACE_INTERFACE_DELAY,                              60.0 );
	init( REPLACE_INTERFACE_CHECK_DELAY,                         5.0 );
	init( COORDINATOR_REGISTER_INTERVAL,                         5.0 );
	init( CLIENT_REGISTER_INTERVAL,                            600.0 );
	init( CC_ENABLE_WORKER_HEALTH_MONITOR,                     false );
	init( CC_WORKER_HEALTH_CHECKING_INTERVAL,                   60.0 );
	init( CC_DEGRADED_LINK_EXPIRATION_INTERVAL,                300.0 );
	init( CC_MIN_DEGRADATION_INTERVAL,                         120.0 );
	init( CC_DEGRADED_PEER_DEGREE_TO_EXCLUDE,                      3 );
	init( CC_MAX_EXCLUSION_DUE_TO_HEALTH,                          2 );
	init( CC_HEALTH_TRIGGER_RECOVERY,                          false );
	init( CC_TRACKING_HEALTH_RECOVERY_INTERVAL,               3600.0 );
	init( CC_MAX_HEALTH_RECOVERY_COUNT,                            5 );
	init( CC_HEALTH_TRIGGER_FAILOVER,                          false );
	init( CC_FAILOVER_DUE_TO_HEALTH_MIN_DEGRADATION,               5 );
	init( CC_FAILOVER_DUE_TO_HEALTH_MAX_DEGRADATION,              10 );

	init( INCOMPATIBLE_PEERS_LOGGING_INTERVAL,                   600 ); if( randomize && BUGGIFY ) INCOMPATIBLE_PEERS_LOGGING_INTERVAL = 60.0;
	init( EXPECTED_MASTER_FITNESS,            ProcessClass::UnsetFit );
	init( EXPECTED_TLOG_FITNESS,              ProcessClass::UnsetFit );
	init( EXPECTED_LOG_ROUTER_FITNESS,        ProcessClass::UnsetFit );
	init( EXPECTED_COMMIT_PROXY_FITNESS,      ProcessClass::UnsetFit );
	init( EXPECTED_GRV_PROXY_FITNESS,         ProcessClass::UnsetFit );
	init( EXPECTED_RESOLVER_FITNESS,          ProcessClass::UnsetFit );
	init( RECRUITMENT_TIMEOUT,                                   600 ); if( randomize && BUGGIFY ) RECRUITMENT_TIMEOUT = deterministicRandom()->coinflip() ? 60.0 : 1.0;

	init( POLICY_RATING_TESTS,                                   200 ); if( randomize && BUGGIFY ) POLICY_RATING_TESTS = 20;
	init( POLICY_GENERATIONS,                                    100 ); if( randomize && BUGGIFY ) POLICY_GENERATIONS = 10;
	init( DBINFO_SEND_AMOUNT,                                      5 );
	init( DBINFO_BATCH_DELAY,                                    0.1 );

	//Move Keys
	init( SHARD_READY_DELAY,                                    0.25 );
	init( SERVER_READY_QUORUM_INTERVAL,                         std::min(1.0, std::min(MAX_READ_TRANSACTION_LIFE_VERSIONS, MAX_WRITE_TRANSACTION_LIFE_VERSIONS)/(5.0*VERSIONS_PER_SECOND)) );
	init( SERVER_READY_QUORUM_TIMEOUT,                          15.0 ); if( randomize && BUGGIFY ) SERVER_READY_QUORUM_TIMEOUT = 1.0;
	init( REMOVE_RETRY_DELAY,                                    1.0 );
	init( MOVE_KEYS_KRM_LIMIT,                                  2000 ); if( randomize && BUGGIFY ) MOVE_KEYS_KRM_LIMIT = 2;
	init( MOVE_KEYS_KRM_LIMIT_BYTES,                             1e5 ); if( randomize && BUGGIFY ) MOVE_KEYS_KRM_LIMIT_BYTES = 5e4; //This must be sufficiently larger than CLIENT_KNOBS->KEY_SIZE_LIMIT (fdbclient/Knobs.h) to ensure that at least two entries will be returned from an attempt to read a key range map
	init( MAX_SKIP_TAGS,                                           1 ); //The TLogs require tags to be densely packed to be memory efficient, so be careful increasing this knob
	init( MAX_ADDED_SOURCES_MULTIPLIER,                          2.0 );

	//FdbServer
	bool longReboots = randomize && BUGGIFY;
	init( MIN_REBOOT_TIME,                                       4.0 ); if( longReboots ) MIN_REBOOT_TIME = 10.0;
	init( MAX_REBOOT_TIME,                                       5.0 ); if( longReboots ) MAX_REBOOT_TIME = 20.0;
	init( LOG_DIRECTORY,                                          ".");  // Will be set to the command line flag.
	init( SERVER_MEM_LIMIT,                                8LL << 30 );
	init( SYSTEM_MONITOR_FREQUENCY,                              5.0 );

	//Ratekeeper
	bool slowRatekeeper = randomize && BUGGIFY;
	init( SMOOTHING_AMOUNT,                                      1.0 ); if( slowRatekeeper ) SMOOTHING_AMOUNT = 5.0;
	init( SLOW_SMOOTHING_AMOUNT,                                10.0 ); if( slowRatekeeper ) SLOW_SMOOTHING_AMOUNT = 50.0;
	init( METRIC_UPDATE_RATE,                                     .1 ); if( slowRatekeeper ) METRIC_UPDATE_RATE = 0.5;
	init( DETAILED_METRIC_UPDATE_RATE,                           5.0 );
	init (RATEKEEPER_DEFAULT_LIMIT,                              1e6 ); if( randomize && BUGGIFY ) RATEKEEPER_DEFAULT_LIMIT = 0;

	bool smallStorageTarget = randomize && BUGGIFY;
	init( TARGET_BYTES_PER_STORAGE_SERVER,                    1000e6 ); if( smallStorageTarget ) TARGET_BYTES_PER_STORAGE_SERVER = 3000e3;
	init( SPRING_BYTES_STORAGE_SERVER,                         100e6 ); if( smallStorageTarget ) SPRING_BYTES_STORAGE_SERVER = 300e3;
	init( AUTO_TAG_THROTTLE_STORAGE_QUEUE_BYTES,               800e6 ); if( smallStorageTarget ) AUTO_TAG_THROTTLE_STORAGE_QUEUE_BYTES = 2500e3;
	init( TARGET_BYTES_PER_STORAGE_SERVER_BATCH,               750e6 ); if( smallStorageTarget ) TARGET_BYTES_PER_STORAGE_SERVER_BATCH = 1500e3;
	init( SPRING_BYTES_STORAGE_SERVER_BATCH,                   100e6 ); if( smallStorageTarget ) SPRING_BYTES_STORAGE_SERVER_BATCH = 150e3;
	init( STORAGE_HARD_LIMIT_BYTES,                           1500e6 ); if( smallStorageTarget ) STORAGE_HARD_LIMIT_BYTES = 4500e3;
	init( STORAGE_HARD_LIMIT_BYTES_OVERAGE,                   5000e3 ); if( smallStorageTarget ) STORAGE_HARD_LIMIT_BYTES_OVERAGE = 100e3; // byte+version overage ensures storage server makes enough progress on freeing up storage queue memory at hard limit by ensuring it advances desiredOldestVersion enough per commit cycle.
	init( STORAGE_HARD_LIMIT_VERSION_OVERAGE, VERSIONS_PER_SECOND / 4.0 );
	init( STORAGE_DURABILITY_LAG_HARD_MAX,                    2000e6 ); if( smallStorageTarget ) STORAGE_DURABILITY_LAG_HARD_MAX = 100e6;
	init( STORAGE_DURABILITY_LAG_SOFT_MAX,                     250e6 ); if( smallStorageTarget ) STORAGE_DURABILITY_LAG_SOFT_MAX = 10e6;

	//FIXME: Low priority reads are disabled by assigning very high knob values, reduce knobs for 7.0
	init( LOW_PRIORITY_STORAGE_QUEUE_BYTES,                    775e8 ); if( smallStorageTarget ) LOW_PRIORITY_STORAGE_QUEUE_BYTES = 1750e3;
	init( LOW_PRIORITY_DURABILITY_LAG,                         200e6 ); if( smallStorageTarget ) LOW_PRIORITY_DURABILITY_LAG = 15e6;

	bool smallTlogTarget = randomize && BUGGIFY;
	init( TARGET_BYTES_PER_TLOG,                              2400e6 ); if( smallTlogTarget ) TARGET_BYTES_PER_TLOG = 2000e3;
	init( SPRING_BYTES_TLOG,                                   400e6 ); if( smallTlogTarget ) SPRING_BYTES_TLOG = 200e3;
	init( TARGET_BYTES_PER_TLOG_BATCH,                        1400e6 ); if( smallTlogTarget ) TARGET_BYTES_PER_TLOG_BATCH = 1400e3;
	init( SPRING_BYTES_TLOG_BATCH,                             300e6 ); if( smallTlogTarget ) SPRING_BYTES_TLOG_BATCH = 150e3;
	init( TLOG_SPILL_THRESHOLD,                               1500e6 ); if( smallTlogTarget ) TLOG_SPILL_THRESHOLD = 1500e3; if( randomize && BUGGIFY ) TLOG_SPILL_THRESHOLD = 0;
	init( REFERENCE_SPILL_UPDATE_STORAGE_BYTE_LIMIT,            20e6 ); if( (randomize && BUGGIFY) || smallTlogTarget ) REFERENCE_SPILL_UPDATE_STORAGE_BYTE_LIMIT = 1e6;
	init( TLOG_HARD_LIMIT_BYTES,                              3000e6 ); if( smallTlogTarget ) TLOG_HARD_LIMIT_BYTES = 30e6;
	init( TLOG_RECOVER_MEMORY_LIMIT, TARGET_BYTES_PER_TLOG + SPRING_BYTES_TLOG );

	init( MAX_TRANSACTIONS_PER_BYTE,                            1000 );

	init( MIN_AVAILABLE_SPACE,                                   1e8 );
	init( MIN_AVAILABLE_SPACE_RATIO,                            0.05 );
	init( TARGET_AVAILABLE_SPACE_RATIO,                         0.30 );
	init( AVAILABLE_SPACE_UPDATE_DELAY,                          5.0 );

	init( MAX_TL_SS_VERSION_DIFFERENCE,                         1e99 ); // if( randomize && BUGGIFY ) MAX_TL_SS_VERSION_DIFFERENCE = std::max(1.0, 0.25 * VERSIONS_PER_SECOND); // spring starts at half this value //FIXME: this knob causes ratekeeper to clamp on idle cluster in simulation that have a large number of logs
	init( MAX_TL_SS_VERSION_DIFFERENCE_BATCH,                   1e99 );
	init( MAX_MACHINES_FALLING_BEHIND,                             1 );

	init( MAX_TPS_HISTORY_SAMPLES,                               600 );
	init( NEEDED_TPS_HISTORY_SAMPLES,                            200 );
	init( TARGET_DURABILITY_LAG_VERSIONS,                      350e6 ); // Should be larger than STORAGE_DURABILITY_LAG_SOFT_MAX
	init( AUTO_TAG_THROTTLE_DURABILITY_LAG_VERSIONS,           250e6 );
	init( TARGET_DURABILITY_LAG_VERSIONS_BATCH,                150e6 ); // Should be larger than STORAGE_DURABILITY_LAG_SOFT_MAX
	init( DURABILITY_LAG_UNLIMITED_THRESHOLD,                   50e6 );
	init( INITIAL_DURABILITY_LAG_MULTIPLIER,                    1.02 );
	init( DURABILITY_LAG_REDUCTION_RATE,                      0.9999 );
	init( DURABILITY_LAG_INCREASE_RATE,                        1.001 );
	init( STORAGE_SERVER_LIST_FETCH_TIMEOUT,                    20.0 );

	init( MAX_AUTO_THROTTLED_TRANSACTION_TAGS,                     5 ); if(randomize && BUGGIFY) MAX_AUTO_THROTTLED_TRANSACTION_TAGS = 1;
	init( MAX_MANUAL_THROTTLED_TRANSACTION_TAGS,                  40 ); if(randomize && BUGGIFY) MAX_MANUAL_THROTTLED_TRANSACTION_TAGS = 1;
	init( MIN_TAG_COST,                                          200 ); if(randomize && BUGGIFY) MIN_TAG_COST = 0.0;
	init( AUTO_THROTTLE_TARGET_TAG_BUSYNESS,                     0.1 ); if(randomize && BUGGIFY) AUTO_THROTTLE_TARGET_TAG_BUSYNESS = 0.0;
	init( AUTO_TAG_THROTTLE_RAMP_UP_TIME,                      120.0 ); if(randomize && BUGGIFY) AUTO_TAG_THROTTLE_RAMP_UP_TIME = 5.0;
	init( AUTO_TAG_THROTTLE_DURATION,                          240.0 ); if(randomize && BUGGIFY) AUTO_TAG_THROTTLE_DURATION = 20.0;
	init( TAG_THROTTLE_PUSH_INTERVAL,                            1.0 ); if(randomize && BUGGIFY) TAG_THROTTLE_PUSH_INTERVAL = 0.0;
	init( AUTO_TAG_THROTTLE_START_AGGREGATION_TIME,              5.0 ); if(randomize && BUGGIFY) AUTO_TAG_THROTTLE_START_AGGREGATION_TIME = 0.5;
	init( AUTO_TAG_THROTTLE_UPDATE_FREQUENCY,                   10.0 ); if(randomize && BUGGIFY) AUTO_TAG_THROTTLE_UPDATE_FREQUENCY = 0.5;
	init( TAG_THROTTLE_EXPIRED_CLEANUP_INTERVAL,                30.0 ); if(randomize && BUGGIFY) TAG_THROTTLE_EXPIRED_CLEANUP_INTERVAL = 1.0;
	init( AUTO_TAG_THROTTLING_ENABLED,                          true ); if(randomize && BUGGIFY) AUTO_TAG_THROTTLING_ENABLED = false;

	//Storage Metrics
	init( STORAGE_METRICS_AVERAGE_INTERVAL,                    120.0 );
	init( STORAGE_METRICS_AVERAGE_INTERVAL_PER_KSECONDS,        1000.0 / STORAGE_METRICS_AVERAGE_INTERVAL );  // milliHz!
	init( SPLIT_JITTER_AMOUNT,                                  0.05 ); if( randomize && BUGGIFY ) SPLIT_JITTER_AMOUNT = 0.2;
	init( IOPS_UNITS_PER_SAMPLE,                                10000 * 1000 / STORAGE_METRICS_AVERAGE_INTERVAL_PER_KSECONDS / 100 );
	init( BANDWIDTH_UNITS_PER_SAMPLE,                           SHARD_MIN_BYTES_PER_KSEC / STORAGE_METRICS_AVERAGE_INTERVAL_PER_KSECONDS / 25 );
	init( BYTES_READ_UNITS_PER_SAMPLE,                          100000 ); // 100K bytes
	init( READ_HOT_SUB_RANGE_CHUNK_SIZE,                        10000000); // 10MB
	init( EMPTY_READ_PENALTY,                                   20 ); // 20 bytes
	init( READ_SAMPLING_ENABLED,                                false ); if ( randomize && BUGGIFY ) READ_SAMPLING_ENABLED = true;// enable/disable read sampling

	//Storage Server
	init( STORAGE_LOGGING_DELAY,                                 5.0 );
	init( STORAGE_SERVER_POLL_METRICS_DELAY,                     1.0 );
	init( FUTURE_VERSION_DELAY,                                  1.0 );
	init( STORAGE_LIMIT_BYTES,                                500000 );
	init( BUGGIFY_LIMIT_BYTES,                                  1000 );
	init( FETCH_USING_STREAMING,                                true ); if( randomize && BUGGIFY ) FETCH_USING_STREAMING = false; //Determines if fetch keys uses streaming reads
	init( FETCH_BLOCK_BYTES,                                     2e6 );
	init( FETCH_KEYS_PARALLELISM_BYTES,                          4e6 ); if( randomize && BUGGIFY ) FETCH_KEYS_PARALLELISM_BYTES = 3e6;
	init( FETCH_KEYS_PARALLELISM,                                  2 );
	init( FETCH_KEYS_LOWER_PRIORITY,                               0 );
	init( BUGGIFY_BLOCK_BYTES,                                 10000 );
	init( STORAGE_COMMIT_BYTES,                             10000000 ); if( randomize && BUGGIFY ) STORAGE_COMMIT_BYTES = 2000000;
	init( STORAGE_FETCH_BYTES,                               2500000 ); if( randomize && BUGGIFY ) STORAGE_FETCH_BYTES =  500000;
	init( STORAGE_DURABILITY_LAG_REJECT_THRESHOLD,              0.25 );
	init( STORAGE_DURABILITY_LAG_MIN_RATE,                       0.1 );
	init( STORAGE_COMMIT_INTERVAL,                               0.5 ); if( randomize && BUGGIFY ) STORAGE_COMMIT_INTERVAL = 2.0;
	init( UPDATE_SHARD_VERSION_INTERVAL,                        0.25 ); if( randomize && BUGGIFY ) UPDATE_SHARD_VERSION_INTERVAL = 1.0;
	init( BYTE_SAMPLING_FACTOR,                                  250 ); //cannot buggify because of differences in restarting tests
	init( BYTE_SAMPLING_OVERHEAD,                                100 );
	init( MAX_STORAGE_SERVER_WATCH_BYTES,                      100e6 ); if( randomize && BUGGIFY ) MAX_STORAGE_SERVER_WATCH_BYTES = 10e3;
	init( MAX_BYTE_SAMPLE_CLEAR_MAP_SIZE,                        1e9 ); if( randomize && BUGGIFY ) MAX_BYTE_SAMPLE_CLEAR_MAP_SIZE = 1e3;
	init( LONG_BYTE_SAMPLE_RECOVERY_DELAY,                      60.0 );
	init( BYTE_SAMPLE_LOAD_PARALLELISM,                            8 ); if( randomize && BUGGIFY ) BYTE_SAMPLE_LOAD_PARALLELISM = 1;
	init( BYTE_SAMPLE_LOAD_DELAY,                                0.0 ); if( randomize && BUGGIFY ) BYTE_SAMPLE_LOAD_DELAY = 0.1;
	init( BYTE_SAMPLE_START_DELAY,                               1.0 ); if( randomize && BUGGIFY ) BYTE_SAMPLE_START_DELAY = 0.0;
	init( UPDATE_STORAGE_PROCESS_STATS_INTERVAL,                 5.0 );
	init( BEHIND_CHECK_DELAY,                                    2.0 );
	init( BEHIND_CHECK_COUNT,                                      2 );
	init( BEHIND_CHECK_VERSIONS,             5 * VERSIONS_PER_SECOND );
	init( WAIT_METRICS_WRONG_SHARD_CHANCE,   isSimulated ? 1.0 : 0.1 );
	init( MIN_TAG_READ_PAGES_RATE,                             1.0e4 ); if( randomize && BUGGIFY ) MIN_TAG_READ_PAGES_RATE = 0;
	init( MIN_TAG_WRITE_PAGES_RATE,                             3200 ); if( randomize && BUGGIFY ) MIN_TAG_WRITE_PAGES_RATE = 0;
	init( TAG_MEASUREMENT_INTERVAL,                        30.0 ); if( randomize && BUGGIFY ) TAG_MEASUREMENT_INTERVAL = 1.0;
	init( READ_COST_BYTE_FACTOR,                          16384 ); if( randomize && BUGGIFY ) READ_COST_BYTE_FACTOR = 4096;
	init( PREFIX_COMPRESS_KVS_MEM_SNAPSHOTS,                    true ); if( randomize && BUGGIFY ) PREFIX_COMPRESS_KVS_MEM_SNAPSHOTS = false;
	init( REPORT_DD_METRICS,                                    true );
	init( DD_METRICS_REPORT_INTERVAL,                           30.0 );
	init( FETCH_KEYS_TOO_LONG_TIME_CRITERIA,                   300.0 );
	init( MAX_STORAGE_COMMIT_TIME,                             120.0 ); //The max fsync stall time on the storage server and tlog before marking a disk as failed
	init( RANGESTREAM_LIMIT_BYTES,                               2e6 ); if( randomize && BUGGIFY ) RANGESTREAM_LIMIT_BYTES = 1;
	init( ENABLE_CLEAR_RANGE_EAGER_READS,                       true );

	//Wait Failure
	init( MAX_OUTSTANDING_WAIT_FAILURE_REQUESTS,                 250 ); if( randomize && BUGGIFY ) MAX_OUTSTANDING_WAIT_FAILURE_REQUESTS = 2;
	init( WAIT_FAILURE_DELAY_LIMIT,                              1.0 ); if( randomize && BUGGIFY ) WAIT_FAILURE_DELAY_LIMIT = 5.0;

	//Worker
	init( WORKER_LOGGING_INTERVAL,                               5.0 );
	init( HEAP_PROFILER_INTERVAL,                               30.0 );
	init( UNKNOWN_CC_TIMEOUT,                                  600.0 );
	init( DEGRADED_RESET_INTERVAL,                          24*60*60 ); if ( randomize && BUGGIFY ) DEGRADED_RESET_INTERVAL = 10;
	init( DEGRADED_WARNING_LIMIT,                                  1 );
	init( DEGRADED_WARNING_RESET_DELAY,                   7*24*60*60 );
	init( TRACE_LOG_FLUSH_FAILURE_CHECK_INTERVAL_SECONDS,         10 );
	init( TRACE_LOG_PING_TIMEOUT_SECONDS,                        5.0 );
	init( MIN_DELAY_CC_WORST_FIT_CANDIDACY_SECONDS,             10.0 );
	init( MAX_DELAY_CC_WORST_FIT_CANDIDACY_SECONDS,             30.0 );
	init( DBINFO_FAILED_DELAY,                                   1.0 );
	init( ENABLE_WORKER_HEALTH_MONITOR,                        false );
	init( WORKER_HEALTH_MONITOR_INTERVAL,                       60.0 );
	init( PEER_LATENCY_CHECK_MIN_POPULATION,                      30 );
	init( PEER_LATENCY_DEGRADATION_PERCENTILE,                  0.90 );
	init( PEER_LATENCY_DEGRADATION_THRESHOLD,                   0.05 );
	init( PEER_TIMEOUT_PERCENTAGE_DEGRADATION_THRESHOLD,         0.1 );

	// Test harness
	init( WORKER_POLL_DELAY,                                     1.0 );

	// Coordination
	init( COORDINATED_STATE_ONCONFLICT_POLL_INTERVAL,            1.0 ); if( randomize && BUGGIFY ) COORDINATED_STATE_ONCONFLICT_POLL_INTERVAL = 10.0;
	init( FORWARD_REQUEST_TOO_OLD,                        4*24*60*60 ); if( randomize && BUGGIFY ) FORWARD_REQUEST_TOO_OLD = 60.0;
	init( ENABLE_CROSS_CLUSTER_SUPPORT,                         true ); if( randomize && BUGGIFY ) ENABLE_CROSS_CLUSTER_SUPPORT = false;
	init( COORDINATOR_LEADER_CONNECTION_TIMEOUT,                20.0 );

	// Dynamic Knobs (implementation)
	init( GET_COMMITTED_VERSION_TIMEOUT,                         3.0 ); // Maximum time the consumer should wait for a response from a ConfigNode when asking for the latest committed version.

	// Buggification
	init( BUGGIFIED_EVENTUAL_CONSISTENCY,                        1.0 );
	init( BUGGIFY_ALL_COORDINATION,                            false ); if( randomize && BUGGIFY ) BUGGIFY_ALL_COORDINATION = true;

	// Status
	init( STATUS_MIN_TIME_BETWEEN_REQUESTS,                      0.0 );
	init( MAX_STATUS_REQUESTS_PER_SECOND,                      256.0 );
	init( CONFIGURATION_ROWS_TO_FETCH,                         20000 );
	init( DISABLE_DUPLICATE_LOG_WARNING,                       false );
	init( HISTOGRAM_REPORT_INTERVAL,                           300.0 );

	// IPager
	init( PAGER_RESERVED_PAGES,                                    1 );

	// IndirectShadowPager
	init( FREE_PAGE_VACUUM_THRESHOLD,                              1 );
	init( VACUUM_QUEUE_SIZE,                                  100000 );
	init( VACUUM_BYTES_PER_SECOND,                               1e6 );

	// Timekeeper
	init( TIME_KEEPER_DELAY,                                      10 );
	init( TIME_KEEPER_MAX_ENTRIES,                3600 * 24 * 30 * 6 ); if( randomize && BUGGIFY ) { TIME_KEEPER_MAX_ENTRIES = 2; }

	// Fast Restore
	init( FASTRESTORE_FAILURE_TIMEOUT,                          3600 );
	init( FASTRESTORE_HEARTBEAT_INTERVAL,                         60 );
	init( FASTRESTORE_SAMPLING_PERCENT,                          100 ); if( randomize && BUGGIFY ) { FASTRESTORE_SAMPLING_PERCENT = deterministicRandom()->random01() * 100; }
	init( FASTRESTORE_NUM_LOADERS,                                 3 ); if( randomize && BUGGIFY ) { FASTRESTORE_NUM_LOADERS = deterministicRandom()->random01() * 10 + 1; }
	init( FASTRESTORE_NUM_APPLIERS,                                3 ); if( randomize && BUGGIFY ) { FASTRESTORE_NUM_APPLIERS = deterministicRandom()->random01() * 10 + 1; }
	init( FASTRESTORE_TXN_BATCH_MAX_BYTES,           1024.0 * 1024.0 ); if( randomize && BUGGIFY ) { FASTRESTORE_TXN_BATCH_MAX_BYTES = deterministicRandom()->random01() * 1024.0 * 1024.0 + 1.0; }
	init( FASTRESTORE_VERSIONBATCH_MAX_BYTES, 10.0 * 1024.0 * 1024.0 ); if( randomize && BUGGIFY ) { FASTRESTORE_VERSIONBATCH_MAX_BYTES = deterministicRandom()->random01() < 0.2 ? 10 * 1024 : deterministicRandom()->random01() < 0.4 ? 100 * 1024 * 1024 : deterministicRandom()->random01() * 1000.0 * 1024.0 * 1024.0; } // too small value may increase chance of TooManyFile error
	init( FASTRESTORE_VB_PARALLELISM,                              5 ); if( randomize && BUGGIFY ) { FASTRESTORE_VB_PARALLELISM = deterministicRandom()->random01() < 0.2 ? 2 : deterministicRandom()->random01() * 10 + 1; }
	init( FASTRESTORE_VB_MONITOR_DELAY,                           30 ); if( randomize && BUGGIFY ) { FASTRESTORE_VB_MONITOR_DELAY = deterministicRandom()->random01() * 20 + 1; }
	init( FASTRESTORE_VB_LAUNCH_DELAY,                           1.0 ); if( randomize && BUGGIFY ) { FASTRESTORE_VB_LAUNCH_DELAY = deterministicRandom()->random01() < 0.2 ? 0.1 : deterministicRandom()->random01() * 10.0 + 1; }
	init( FASTRESTORE_ROLE_LOGGING_DELAY,                          5 ); if( randomize && BUGGIFY ) { FASTRESTORE_ROLE_LOGGING_DELAY = deterministicRandom()->random01() * 60 + 1; }
	init( FASTRESTORE_UPDATE_PROCESS_STATS_INTERVAL,               5 ); if( randomize && BUGGIFY ) { FASTRESTORE_UPDATE_PROCESS_STATS_INTERVAL = deterministicRandom()->random01() * 60 + 1; }
	init( FASTRESTORE_ATOMICOP_WEIGHT,                             1 ); if( randomize && BUGGIFY ) { FASTRESTORE_ATOMICOP_WEIGHT = deterministicRandom()->random01() * 200 + 1; }
	init( FASTRESTORE_APPLYING_PARALLELISM,               	   10000 ); if( randomize && BUGGIFY ) { FASTRESTORE_APPLYING_PARALLELISM = deterministicRandom()->random01() * 10 + 1; }
	init( FASTRESTORE_MONITOR_LEADER_DELAY,                        5 ); if( randomize && BUGGIFY ) { FASTRESTORE_MONITOR_LEADER_DELAY = deterministicRandom()->random01() * 100; }
	init( FASTRESTORE_STRAGGLER_THRESHOLD_SECONDS,                60 ); if( randomize && BUGGIFY ) { FASTRESTORE_STRAGGLER_THRESHOLD_SECONDS = deterministicRandom()->random01() * 240 + 10; }
	init( FASTRESTORE_TRACK_REQUEST_LATENCY,              	   false ); if( randomize && BUGGIFY ) { FASTRESTORE_TRACK_REQUEST_LATENCY = false; }
	init( FASTRESTORE_TRACK_LOADER_SEND_REQUESTS,              false ); if( randomize && BUGGIFY ) { FASTRESTORE_TRACK_LOADER_SEND_REQUESTS = true; }
	init( FASTRESTORE_MEMORY_THRESHOLD_MB_SOFT,                 6144 ); if( randomize && BUGGIFY ) { FASTRESTORE_MEMORY_THRESHOLD_MB_SOFT = 1; }
	init( FASTRESTORE_WAIT_FOR_MEMORY_LATENCY,                    10 ); if( randomize && BUGGIFY ) { FASTRESTORE_WAIT_FOR_MEMORY_LATENCY = 60; }
	init( FASTRESTORE_HEARTBEAT_DELAY,                            10 ); if( randomize && BUGGIFY ) { FASTRESTORE_HEARTBEAT_DELAY = deterministicRandom()->random01() * 120 + 2; }
	init( FASTRESTORE_HEARTBEAT_MAX_DELAY,                        10 ); if( randomize && BUGGIFY ) { FASTRESTORE_HEARTBEAT_MAX_DELAY = FASTRESTORE_HEARTBEAT_DELAY * 10; }
	init( FASTRESTORE_APPLIER_FETCH_KEYS_SIZE,                   100 ); if( randomize && BUGGIFY ) { FASTRESTORE_APPLIER_FETCH_KEYS_SIZE = deterministicRandom()->random01() * 10240 + 1; }
	init( FASTRESTORE_LOADER_SEND_MUTATION_MSG_BYTES, 1.0 * 1024.0 * 1024.0 ); if( randomize && BUGGIFY ) { FASTRESTORE_LOADER_SEND_MUTATION_MSG_BYTES = deterministicRandom()->random01() < 0.2 ? 1024 : deterministicRandom()->random01() * 5.0 * 1024.0 * 1024.0 + 1; }
	init( FASTRESTORE_GET_RANGE_VERSIONS_EXPENSIVE,            false ); if( randomize && BUGGIFY ) { FASTRESTORE_GET_RANGE_VERSIONS_EXPENSIVE = deterministicRandom()->random01() < 0.5 ? true : false; }
	init( FASTRESTORE_REQBATCH_PARALLEL,                          50 ); if( randomize && BUGGIFY ) { FASTRESTORE_REQBATCH_PARALLEL = deterministicRandom()->random01() * 100 + 1; }
	init( FASTRESTORE_REQBATCH_LOG,                            false ); if( randomize && BUGGIFY ) { FASTRESTORE_REQBATCH_LOG = deterministicRandom()->random01() < 0.2 ? true : false; }
	init( FASTRESTORE_TXN_CLEAR_MAX,                             100 ); if( randomize && BUGGIFY ) { FASTRESTORE_TXN_CLEAR_MAX = deterministicRandom()->random01() * 100 + 1; }
	init( FASTRESTORE_TXN_RETRY_MAX,                              10 ); if( randomize && BUGGIFY ) { FASTRESTORE_TXN_RETRY_MAX = deterministicRandom()->random01() * 100 + 1; }
	init( FASTRESTORE_TXN_EXTRA_DELAY,                           0.0 ); if( randomize && BUGGIFY ) { FASTRESTORE_TXN_EXTRA_DELAY = deterministicRandom()->random01() * 1 + 0.001;}
	init( FASTRESTORE_NOT_WRITE_DB,                            false ); // Perf test only: set it to true will cause simulation failure
	init( FASTRESTORE_USE_RANGE_FILE,                           true ); // Perf test only: set it to false will cause simulation failure
	init( FASTRESTORE_USE_LOG_FILE,                             true ); // Perf test only: set it to false will cause simulation failure
	init( FASTRESTORE_SAMPLE_MSG_BYTES,                      1048576 ); if( randomize && BUGGIFY ) { FASTRESTORE_SAMPLE_MSG_BYTES = deterministicRandom()->random01() * 2048;}
	init( FASTRESTORE_SCHED_UPDATE_DELAY,                        0.1 ); if( randomize && BUGGIFY ) { FASTRESTORE_SCHED_UPDATE_DELAY = deterministicRandom()->random01() * 2;}
	init( FASTRESTORE_SCHED_TARGET_CPU_PERCENT,                   70 ); if( randomize && BUGGIFY ) { FASTRESTORE_SCHED_TARGET_CPU_PERCENT = deterministicRandom()->random01() * 100 + 50;} // simulate cpu usage can be larger than 100
	init( FASTRESTORE_SCHED_MAX_CPU_PERCENT,                      90 ); if( randomize && BUGGIFY ) { FASTRESTORE_SCHED_MAX_CPU_PERCENT = FASTRESTORE_SCHED_TARGET_CPU_PERCENT + deterministicRandom()->random01() * 100;}
	init( FASTRESTORE_SCHED_INFLIGHT_LOAD_REQS,                   50 ); if( randomize && BUGGIFY ) { FASTRESTORE_SCHED_INFLIGHT_LOAD_REQS = deterministicRandom()->random01() < 0.2 ? 1 : deterministicRandom()->random01() * 30 + 1;}
	init( FASTRESTORE_SCHED_INFLIGHT_SEND_REQS,                    3 ); if( randomize && BUGGIFY ) { FASTRESTORE_SCHED_INFLIGHT_SEND_REQS = deterministicRandom()->random01() < 0.2 ? 1 : deterministicRandom()->random01() * 10 + 1;}
	init( FASTRESTORE_SCHED_LOAD_REQ_BATCHSIZE,                    5 ); if( randomize && BUGGIFY ) { FASTRESTORE_SCHED_LOAD_REQ_BATCHSIZE = deterministicRandom()->random01() < 0.2 ? 1 : deterministicRandom()->random01() * 10 + 1;}
	init( FASTRESTORE_SCHED_INFLIGHT_SENDPARAM_THRESHOLD,         10 ); if( randomize && BUGGIFY ) { FASTRESTORE_SCHED_INFLIGHT_SENDPARAM_THRESHOLD = deterministicRandom()->random01() < 0.2 ? 1 : deterministicRandom()->random01() * 15 + 1;}
	init( FASTRESTORE_SCHED_SEND_FUTURE_VB_REQS_BATCH,             2 ); if( randomize && BUGGIFY ) { FASTRESTORE_SCHED_SEND_FUTURE_VB_REQS_BATCH = deterministicRandom()->random01() < 0.2 ? 1 : deterministicRandom()->random01() * 15 + 1;}
	init( FASTRESTORE_NUM_TRACE_EVENTS,                          100 ); if( randomize && BUGGIFY ) { FASTRESTORE_NUM_TRACE_EVENTS = deterministicRandom()->random01() < 0.2 ? 1 : deterministicRandom()->random01() * 500 + 1;}
	init( FASTRESTORE_EXPENSIVE_VALIDATION,                    false ); if( randomize && BUGGIFY ) { FASTRESTORE_EXPENSIVE_VALIDATION = deterministicRandom()->random01() < 0.5 ? true : false;}
	init( FASTRESTORE_WRITE_BW_MB,                                70 ); if( randomize && BUGGIFY ) { FASTRESTORE_WRITE_BW_MB = deterministicRandom()->random01() < 0.5 ? 2 : 100;}
	init( FASTRESTORE_RATE_UPDATE_SECONDS,                       1.0 ); if( randomize && BUGGIFY ) { FASTRESTORE_RATE_UPDATE_SECONDS = deterministicRandom()->random01() < 0.5 ? 0.1 : 2;}
	init( FASTRESTORE_DUMP_INSERT_RANGE_VERSION,               false );

	init( REDWOOD_DEFAULT_PAGE_SIZE,                            4096 );
	init( REDWOOD_DEFAULT_EXTENT_SIZE,              32 * 1024 * 1024 );
	init( REDWOOD_DEFAULT_EXTENT_READ_SIZE,              1024 * 1024 );
	init( REDWOOD_EXTENT_CONCURRENT_READS,                         4 );
	init( REDWOOD_KVSTORE_CONCURRENT_READS,                       64 );
	init( REDWOOD_KVSTORE_RANGE_PREFETCH,                       true );
	init( REDWOOD_PAGE_REBUILD_MAX_SLACK,                       0.33 );
	init( REDWOOD_LAZY_CLEAR_BATCH_SIZE_PAGES,                    10 );
	init( REDWOOD_LAZY_CLEAR_MIN_PAGES,                            0 );
	init( REDWOOD_LAZY_CLEAR_MAX_PAGES,                          1e6 );
	init( REDWOOD_REMAP_CLEANUP_WINDOW,                           50 );
	init( REDWOOD_REMAP_CLEANUP_LAG,                             0.1 );
	init( REDWOOD_METRICS_INTERVAL,                              5.0 );
	init( REDWOOD_HISTOGRAM_INTERVAL,                           30.0 );

	// Server request latency measurement
	init( LATENCY_SAMPLE_SIZE,                                100000 );
	init( LATENCY_METRICS_LOGGING_INTERVAL,                     60.0 );

	// Blob granlues
	init( BG_URL,                                                 "" ); // TODO: store in system key space, eventually
	init( BG_SNAPSHOT_FILE_TARGET_BYTES,                    10000000 ); if( randomize && BUGGIFY ) { deterministicRandom()->random01() < 0.1 ? BG_SNAPSHOT_FILE_TARGET_BYTES /= 100 : BG_SNAPSHOT_FILE_TARGET_BYTES /= 10; }
	init( BG_DELTA_BYTES_BEFORE_COMPACT, BG_SNAPSHOT_FILE_TARGET_BYTES/2 );
	init( BG_DELTA_FILE_TARGET_BYTES,   BG_DELTA_BYTES_BEFORE_COMPACT/10 );

	init( BLOB_WORKER_TIMEOUT,                                  10.0 ); if( randomize && BUGGIFY ) BLOB_WORKER_TIMEOUT = 1.0;

	// clang-format on

	if (clientKnobs) {
		clientKnobs->IS_ACCEPTABLE_DELAY =
		    clientKnobs->IS_ACCEPTABLE_DELAY *
		    std::min(MAX_READ_TRANSACTION_LIFE_VERSIONS, MAX_WRITE_TRANSACTION_LIFE_VERSIONS) /
		    (5.0 * VERSIONS_PER_SECOND);
		clientKnobs->INIT_MID_SHARD_BYTES = MIN_SHARD_BYTES;
	}
}<|MERGE_RESOLUTION|>--- conflicted
+++ resolved
@@ -38,7 +38,7 @@
 	init( MAX_COMMIT_BATCH_INTERVAL,                             2.0 ); if( randomize && BUGGIFY ) MAX_COMMIT_BATCH_INTERVAL = 0.5; // Each commit proxy generates a CommitTransactionBatchRequest at least this often, so that versions always advance smoothly
 	MAX_COMMIT_BATCH_INTERVAL = std::min(MAX_COMMIT_BATCH_INTERVAL, MAX_READ_TRANSACTION_LIFE_VERSIONS/double(2*VERSIONS_PER_SECOND)); // Ensure that the proxy commits 2 times every MAX_READ_TRANSACTION_LIFE_VERSIONS, otherwise the master will not give out versions fast enough
 	init( ENABLE_VERSION_VECTOR,                                true );
-	init( ENABLE_VERSION_VECTOR_TLOG_UNICAST,                   true );
+	init( ENABLE_VERSION_VECTOR_TLOG_UNICAST,                  false );
 
 	// TLogs
 	init( TLOG_TIMEOUT,                                          0.4 ); //cannot buggify because of availability
@@ -414,11 +414,7 @@
 	init( TXN_STATE_SEND_AMOUNT,                                    4 );
 	init( REPORT_TRANSACTION_COST_ESTIMATION_DELAY,               0.1 );
 	init( PROXY_REJECT_BATCH_QUEUED_TOO_LONG,                    true );
-<<<<<<< HEAD
 	init( PROXY_USE_RESOLVER_PRIVATE_MUTATIONS,                  true ); if( !ENABLE_VERSION_VECTOR_TLOG_UNICAST && randomize && BUGGIFY ) PROXY_USE_RESOLVER_PRIVATE_MUTATIONS = deterministicRandom()->coinflip();
-=======
-	init( PROXY_USE_RESOLVER_PRIVATE_MUTATIONS,                  true ); if( randomize && BUGGIFY ) PROXY_USE_RESOLVER_PRIVATE_MUTATIONS = deterministicRandom()->coinflip();
->>>>>>> 885a2a93
 
 	init( RESET_MASTER_BATCHES,                                   200 );
 	init( RESET_RESOLVER_BATCHES,                                 200 );
